--- conflicted
+++ resolved
@@ -92,12 +92,7 @@
     /**
      * Defines the X coordinate of the quadratic control point.
      *
-<<<<<<< HEAD
-     * @defaultvalue 0.0
-=======
-     * @profile common
-     * @defaultValue 0.0
->>>>>>> 9d4da974
+     * @defaultValue 0.0
      */
     private DoubleProperty controlX;
 
@@ -136,12 +131,7 @@
     /**
      * Defines the Y coordinate of the quadratic control point.
      *
-<<<<<<< HEAD
-     * @defaultvalue 0.0
-=======
-     * @profile common
-     * @defaultValue 0.0
->>>>>>> 9d4da974
+     * @defaultValue 0.0
      */
     private DoubleProperty controlY;
 
@@ -180,12 +170,7 @@
     /**
      * Defines the X coordinate of the final end point.
      *
-<<<<<<< HEAD
-     * @defaultvalue 0.0
-=======
-     * @profile common
-     * @defaultValue 0.0
->>>>>>> 9d4da974
+     * @defaultValue 0.0
      */
     private DoubleProperty x;
 
@@ -224,12 +209,7 @@
     /**
      * Defines the Y coordinate of the final end point.
      *
-<<<<<<< HEAD
-     * @defaultvalue 0.0
-=======
-     * @profile common
-     * @defaultValue 0.0
->>>>>>> 9d4da974
+     * @defaultValue 0.0
      */
     private DoubleProperty y;
 
