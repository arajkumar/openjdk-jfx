/*
 * Copyright (c) 2010, 2012, Oracle and/or its affiliates. All rights reserved.
 * DO NOT ALTER OR REMOVE COPYRIGHT NOTICES OR THIS FILE HEADER.
 *
 * This code is free software; you can redistribute it and/or modify it
 * under the terms of the GNU General Public License version 2 only, as
 * published by the Free Software Foundation.  Oracle designates this
 * particular file as subject to the "Classpath" exception as provided
 * by Oracle in the LICENSE file that accompanied this code.
 *
 * This code is distributed in the hope that it will be useful, but WITHOUT
 * ANY WARRANTY; without even the implied warranty of MERCHANTABILITY or
 * FITNESS FOR A PARTICULAR PURPOSE.  See the GNU General Public License
 * version 2 for more details (a copy is included in the LICENSE file that
 * accompanied this code).
 *
 * You should have received a copy of the GNU General Public License version
 * 2 along with this work; if not, write to the Free Software Foundation,
 * Inc., 51 Franklin St, Fifth Floor, Boston, MA 02110-1301 USA.
 *
 * Please contact Oracle, 500 Oracle Parkway, Redwood Shores, CA 94065 USA
 * or visit www.oracle.com if you need additional information or have any
 * questions.
 * DO NOT ALTER OR REMOVE COPYRIGHT NOTICES OR THIS FILE HEADER.
 *
 */

package javafx.scene.shape;

import javafx.collections.ListChangeListener.Change;
import javafx.collections.ObservableList;
import javafx.scene.paint.Color;

import com.sun.javafx.collections.TrackableObservableList;
import com.sun.javafx.css.StyleableProperty;
import com.sun.javafx.css.converters.PaintConverter;
import com.sun.javafx.geom.BaseBounds;
import com.sun.javafx.geom.Path2D;
import com.sun.javafx.geom.transform.BaseTransform;
import com.sun.javafx.scene.DirtyBits;
import com.sun.javafx.sg.PGNode;
import com.sun.javafx.sg.PGPolyline;
import com.sun.javafx.sg.PGShape.Mode;
import com.sun.javafx.tk.Toolkit;
import java.util.ArrayList;
import java.util.Collections;
import java.util.List;
import javafx.beans.value.WritableValue;
import javafx.scene.paint.Paint;

/**
 * Creates a polyline, defined by the array of the segment points. The Polyline
 * class is similar to the Polygon class, except that it is not automatically
 * closed.
 *
<PRE>
import javafx.scene.shape.*;

Polyline polyline = new Polyline();
polyline.getPoints().addAll(new Double[]{
    0.0, 0.0,
    20.0, 10.0,
    10.0, 20.0 });
</PRE>
 */
public  class Polyline extends Shape {

    private final Path2D shape = new Path2D();

    {
        // overriding default values for fill and stroke
        // Set through CSS property so that it appears to be a UA style rather
        // that a USER style so that fill and stroke can still be set from CSS.
        StyleableProperties.FILL.set(this, null, null);
        Shape.StyleableProperties.STROKE.set(this, Color.BLACK, null);
    }

    /**
     * Creates an empty instance of Polyline.
     */
    public Polyline() {
    }

    /**
     * Creates a new instance of Polyline.
     * @param points the coordinates of the polyline segments
     */
    public Polyline(double... points) {
        if (points != null) {
            for (double p : points) {
                this.getPoints().add(p);
            }
        }
    }

    /**
     * Defines the coordinates of the polyline segments.
     *
<<<<<<< HEAD
     * @defaultvalue empty
=======
     * @profile common
     * @defaultValue empty
>>>>>>> 9d4da974
     */
    private final ObservableList<Double> points = new TrackableObservableList<Double>() {
        @Override
        protected void onChanged(Change<Double> c) {
            impl_markDirty(DirtyBits.NODE_GEOMETRY);
            impl_geomChanged();
        }
    };

    /**
     * Gets the coordinates of the {@code PolyLine} segments.
     * @return An observable list of points constituting segments of this
     * {@code PolyLine}
     */
    public final ObservableList<Double> getPoints() { return points; }

    /**
     * @treatAsPrivate implementation detail
     * @deprecated This is an internal API that is not intended for use and will be removed in the next version
     */
    @Deprecated
    protected PGNode impl_createPGNode() {
        return Toolkit.getToolkit().createPGPolyline();
    }

    PGPolyline getPGPolyline() {
        return (PGPolyline)impl_getPGNode();
    }

    /**
     * @treatAsPrivate implementation detail
     * @deprecated This is an internal API that is not intended for use and will be removed in the next version
     */
    @Deprecated
    public BaseBounds impl_computeGeomBounds(BaseBounds bounds, BaseTransform tx) {
        if (impl_mode == Mode.EMPTY || getPoints().size() <= 1) {
            return bounds.makeEmpty();
        }

        if (getPoints().size() == 2) {
            if (impl_mode == Mode.FILL || getStrokeType() == StrokeType.INSIDE) {
                return bounds.makeEmpty();
            }
            double upad = getStrokeWidth();
            if (getStrokeType() == StrokeType.CENTERED) {
                upad /= 2.0f;
            }
            return computeBounds(bounds, tx, upad, 0.5f,
                getPoints().get(0), getPoints().get(1), 0.0f, 0.0f);
        } else {
            return computeShapeBounds(bounds, tx, impl_configShape());
        }
    }

    /**
     * @treatAsPrivate implementation detail
     * @deprecated This is an internal API that is not intended for use and will be removed in the next version
     */
    @Deprecated
    @Override
	public Path2D impl_configShape() {
        double p1 = getPoints().get(0);
        double p2 = getPoints().get(1);
        shape.reset();
        shape.moveTo((float)p1, (float)p2);
        final int numValidPoints = getPoints().size() & ~1;
        for (int i = 2; i < numValidPoints; i += 2) {
            p1 = getPoints().get(i); p2 = getPoints().get(i+1);
            shape.lineTo((float)p1, (float)p2);
        }
        return shape;
    }

    /**
     * @treatAsPrivate implementation detail
     * @deprecated This is an internal API that is not intended for use and will be removed in the next version
     */
    @Deprecated
    public void impl_updatePG() {
        super.impl_updatePG();

        if (impl_isDirty(DirtyBits.NODE_GEOMETRY)) {
            final int numValidPoints = getPoints().size() & ~1;
            float points_array[] = new float[numValidPoints];
            for (int i = 0; i < numValidPoints; i++) {
                points_array[i] = (float)getPoints().get(i).doubleValue();
            }
            getPGPolyline().updatePolyline(points_array);
        }
    }

    /***************************************************************************
     *                                                                         *
     *                         Stylesheet Handling                             *
     *                                                                         *
     **************************************************************************/

    @Override
    protected StyleableProperty getStyleablePropertyForFillProperty() {
        return StyleableProperties.FILL;
    }

    /**
     * Super-lazy instantiation pattern from Bill Pugh.
     * @treatAsPrivate implementation detail
     */
    private static class StyleableProperties {

        /**
        * @css -fx-fill: <a href="../doc-files/cssref.html#typepaint">&lt;paint&gt;</a>
        * @see Shape#fill
        */
        protected static final StyleableProperty<Polyline,Paint> FILL =
            new StyleableProperty<Polyline,Paint>("-fx-fill", 
                PaintConverter.getInstance(), null) {

            @Override
            public boolean isSettable(Polyline node) {
                return Shape.StyleableProperties.FILL.isSettable(node);
            }

            @Override
            public WritableValue<Paint> getWritableValue(Polyline node) {
                return Shape.StyleableProperties.FILL.getWritableValue(node);
            }

        };     
        private static final List<StyleableProperty> STYLEABLES;
        static {

            final List<StyleableProperty> styleables =
                new ArrayList<StyleableProperty>(Shape.impl_CSS_STYLEABLES());
            // remove FILL since Line FILL has a different initial value.
            styleables.remove(Shape.StyleableProperties.FILL);
            Collections.addAll(styleables, StyleableProperties.FILL);
            STYLEABLES = Collections.unmodifiableList(styleables);
        }
    }

    /**
     * Super-lazy instantiation pattern from Bill Pugh. StyleableProperty is referenced
     * no earlier (and therefore loaded no earlier by the class loader) than
     * the moment that  impl_CSS_STYLEABLES() is called.
     * @treatAsPrivate implementation detail
     * @deprecated This is an internal API that is not intended for use and will be removed in the next version
     */
    @Deprecated
    public static List<StyleableProperty> impl_CSS_STYLEABLES() {
        return StyleableProperties.STYLEABLES;
    }
        
}<|MERGE_RESOLUTION|>--- conflicted
+++ resolved
@@ -96,12 +96,7 @@
     /**
      * Defines the coordinates of the polyline segments.
      *
-<<<<<<< HEAD
-     * @defaultvalue empty
-=======
-     * @profile common
      * @defaultValue empty
->>>>>>> 9d4da974
      */
     private final ObservableList<Double> points = new TrackableObservableList<Double>() {
         @Override
