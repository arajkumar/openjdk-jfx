/*
 * Copyright (c) 2010, 2012, Oracle and/or its affiliates. All rights reserved.
 * DO NOT ALTER OR REMOVE COPYRIGHT NOTICES OR THIS FILE HEADER.
 *
 * This code is free software; you can redistribute it and/or modify it
 * under the terms of the GNU General Public License version 2 only, as
 * published by the Free Software Foundation.  Oracle designates this
 * particular file as subject to the "Classpath" exception as provided
 * by Oracle in the LICENSE file that accompanied this code.
 *
 * This code is distributed in the hope that it will be useful, but WITHOUT
 * ANY WARRANTY; without even the implied warranty of MERCHANTABILITY or
 * FITNESS FOR A PARTICULAR PURPOSE.  See the GNU General Public License
 * version 2 for more details (a copy is included in the LICENSE file that
 * accompanied this code).
 *
 * You should have received a copy of the GNU General Public License version
 * 2 along with this work; if not, write to the Free Software Foundation,
 * Inc., 51 Franklin St, Fifth Floor, Boston, MA 02110-1301 USA.
 *
 * Please contact Oracle, 500 Oracle Parkway, Redwood Shores, CA 94065 USA
 * or visit www.oracle.com if you need additional information or have any
 * questions.
 * DO NOT ALTER OR REMOVE COPYRIGHT NOTICES OR THIS FILE HEADER.
 *
 */

package javafx.scene.shape;

import javafx.beans.property.DoubleProperty;
import javafx.beans.property.DoublePropertyBase;

import com.sun.javafx.geom.BaseBounds;
import com.sun.javafx.geom.Ellipse2D;
import com.sun.javafx.geom.transform.BaseTransform;
import com.sun.javafx.scene.DirtyBits;
import com.sun.javafx.sg.PGEllipse;
import com.sun.javafx.sg.PGNode;
import com.sun.javafx.sg.PGShape.Mode;
import com.sun.javafx.tk.Toolkit;


/**
 * The {@code Ellipse} class creates a new ellipse
 * with the specified size and location in pixels
 *
<PRE>
import javafx.scene.shape.*;

Ellipse ellipse = new Ellipse(); {
ellipse.setCenterX(50.0f);
ellipse.setCenterY(50.0f);
ellipse.setRadiusX(50.0f);
ellipse.setRadiusY(25.0f);
</PRE>
 */
public class Ellipse extends Shape {

    private final Ellipse2D shape = new Ellipse2D();

    private static final int NON_RECTILINEAR_TYPE_MASK = ~(
            BaseTransform.TYPE_TRANSLATION |
            BaseTransform.TYPE_MASK_SCALE |
            BaseTransform.TYPE_FLIP);


    /**
     * Creates an empty instance of Ellipse.
     */
    public Ellipse() {
    }

    /**
     * Creates an instance of Ellipse of the given size.
     * @param radiusX the horizontal radius of the ellipse in pixels
     * @param radiusY the vertical radius of the ellipse in pixels
     */
    public Ellipse(double radiusX, double radiusY) {
        setRadiusX(radiusX);
        setRadiusY(radiusY);
    }

    /**
     * Creates an instance of Ellipse of the given position and size.
     * @param centerX the horizontal position of the center of the ellipse in pixels
     * @param centerY the vertical position of the center of the ellipse in pixels
     * @param radiusX the horizontal radius of the ellipse in pixels
     * @param radiusY the vertical radius of the ellipse in pixels
     */
    public Ellipse(double centerX, double centerY, double radiusX, double radiusY) {
        this(radiusX, radiusY);
        setCenterX(centerX);
        setCenterY(centerY);
    }

    /**
     * Defines the horizontal position of the center of the ellipse in pixels.
     *
<<<<<<< HEAD
     * @defaultvalue 0.0
=======
     * @profile common
     * @defaultValue 0.0
>>>>>>> 9d4da974
     */
    private DoubleProperty centerX;



    public final void setCenterX(double value) {
        centerXProperty().set(value);
    }

    public final double getCenterX() {
        return centerX == null ? 0.0 : centerX.get();
    }

    public final DoubleProperty centerXProperty() {
        if (centerX == null) {
            centerX = new DoublePropertyBase() {

                @Override
                public void invalidated() {
                    impl_markDirty(DirtyBits.NODE_GEOMETRY);
                    impl_geomChanged();
                }

                @Override
                public Object getBean() {
                    return Ellipse.this;
                }

                @Override
                public String getName() {
                    return "centerX";
                }
            };
        }
        return centerX;
    }

    /**
     * Defines the vertical position of the center of the ellipse in pixels.
     *
<<<<<<< HEAD
     * @defaultvalue 0.0
=======
     * @profile common
     * @defaultValue 0.0
>>>>>>> 9d4da974
     */
    private DoubleProperty centerY;


    public final void setCenterY(double value) {
        centerYProperty().set(value);
    }

    public final double getCenterY() {
        return centerY == null ? 0.0 : centerY.get();
    }

    public final DoubleProperty centerYProperty() {
        if (centerY == null) {
            centerY = new DoublePropertyBase() {

                @Override
                public void invalidated() {
                    impl_markDirty(DirtyBits.NODE_GEOMETRY);
                    impl_geomChanged();
                }

                @Override
                public Object getBean() {
                    return Ellipse.this;
                }

                @Override
                public String getName() {
                    return "centerY";
                }
            };
        }
        return centerY;
    }

    /**
     * Defines the width of the ellipse in pixels.
     *
<<<<<<< HEAD
     * @defaultvalue 0.0
=======
     * @profile common
     * @defaultValue 0.0
>>>>>>> 9d4da974
     */
    private DoubleProperty radiusX;



    public final void setRadiusX(double value) {
        radiusXProperty().set(value);
    }

    public final double getRadiusX() {
        return radiusX == null ? 0.0 : radiusX.get();
    }

    public final DoubleProperty radiusXProperty() {
        if (radiusX == null) {
            radiusX = new DoublePropertyBase() {

                @Override
                public void invalidated() {
                    impl_markDirty(DirtyBits.NODE_GEOMETRY);
                    impl_geomChanged();
                }

                @Override
                public Object getBean() {
                    return Ellipse.this;
                }

                @Override
                public String getName() {
                    return "radiusX";
                }
            };
        }
        return radiusX;
    }

    /**
     * Defines the height of the ellipse in pixels.
     *
<<<<<<< HEAD
     * @defaultvalue 0.0
=======
     * @profile common
     * @defaultValue 0.0
>>>>>>> 9d4da974
     */
    private DoubleProperty radiusY;



    public final void setRadiusY(double value) {
        radiusYProperty().set(value);
    }

    public final double getRadiusY() {
        return radiusY == null ? 0.0 : radiusY.get();
    }

    public final DoubleProperty radiusYProperty() {
        if (radiusY == null) {
            radiusY = new DoublePropertyBase() {

                @Override
                public void invalidated() {
                    impl_markDirty(DirtyBits.NODE_GEOMETRY);
                    impl_geomChanged();
                }

                @Override
                public Object getBean() {
                    return Ellipse.this;
                }

                @Override
                public String getName() {
                    return "radiusY";
                }
            };
        }
        return radiusY;
    }

    /**
     * @treatAsPrivate implementation detail
     * @deprecated This is an internal API that is not intended for use and will be removed in the next version
     */
    @Deprecated
    @Override
    protected PGNode impl_createPGNode() {
        return Toolkit.getToolkit().createPGEllipse();
    }

    PGEllipse getPGEllipse() {
        return (PGEllipse)impl_getPGNode();
    }

    /**
     * @treatAsPrivate implementation detail
     * @deprecated This is an internal API that is not intended for use and will be removed in the next version
     */
    @Deprecated
    @Override
    protected com.sun.javafx.sg.PGShape.StrokeLineJoin toPGLineJoin(StrokeLineJoin t) {
        // The MITER join style can produce anomalous results for very thin or
        // very wide ellipses when the bezier curves that approximate the arcs
        // become so distorted that they shoot out MITER-like extensions.  This
        // effect complicates matters because it makes the ellipses very non-round,
        // and also because it means we might have to pad the bounds to account
        // for this rare and unpredictable circumstance.
        // To avoid the problem, we set the Join style to BEVEL for any
        // ellipse.  The BEVEL join style is more predictable for
        // anomalous angles and is the simplest join style to compute in
        // the stroking code.
        return com.sun.javafx.sg.PGShape.StrokeLineJoin.BEVEL;
    }

    /**
     * @treatAsPrivate implementation detail
     * @deprecated This is an internal API that is not intended for use and will be removed in the next version
     */
    @Deprecated
    @Override
    public BaseBounds impl_computeGeomBounds(BaseBounds bounds, BaseTransform tx) {
        // if there is no fill or stroke, then there are no bounds. The bounds
        // must be marked empty in this case to distinguish it from 0,0,0,0
        // which would actually contribute to the bounds of a group.
        if (impl_mode == Mode.EMPTY) {
            return bounds.makeEmpty();
        }
        if ((tx.getType() & NON_RECTILINEAR_TYPE_MASK) != 0) {
            return computeShapeBounds(bounds, tx, impl_configShape());
        }

        // compute the x, y, width and height of the ellipse
        final double x = getCenterX() - getRadiusX();
        final double y = getCenterY() - getRadiusY();
        final double width = 2.0f * getRadiusX();
        final double height = 2.0f * getRadiusY();
        double upad;
        double dpad;
        if (impl_mode == Mode.FILL || getStrokeType() == StrokeType.INSIDE) {
            upad = dpad = 0.0f;
        } else {
            upad = getStrokeWidth();
            if (getStrokeType() == StrokeType.CENTERED) {
                upad /= 2.0f;
            }
            dpad = 0.0f;
        }
        return computeBounds(bounds, tx, upad, dpad, x, y, width, height);
    }

    /**
     * @treatAsPrivate implementation detail
     * @deprecated This is an internal API that is not intended for use and will be removed in the next version
     */
    @Deprecated
    @Override
	public Ellipse2D impl_configShape() {
        shape.setFrame(
            (float)(getCenterX() - getRadiusX()), // x
            (float)(getCenterY() - getRadiusY()), // y
            (float)(getRadiusX() * 2.0), // w
            (float)(getRadiusY() * 2.0)); // h
        return shape;
    }

    /**
     * @treatAsPrivate implementation detail
     * @deprecated This is an internal API that is not intended for use and will be removed in the next version
     */
    @Deprecated
    @Override
    public void impl_updatePG() {
        super.impl_updatePG();

        if (impl_isDirty(DirtyBits.NODE_GEOMETRY)) {
            PGEllipse peer = getPGEllipse();
            peer.updateEllipse((float)getCenterX(),
                (float)getCenterY(),
                (float)getRadiusX(),
                (float)getRadiusY());
        }
    }
}<|MERGE_RESOLUTION|>--- conflicted
+++ resolved
@@ -96,12 +96,7 @@
     /**
      * Defines the horizontal position of the center of the ellipse in pixels.
      *
-<<<<<<< HEAD
-     * @defaultvalue 0.0
-=======
-     * @profile common
      * @defaultValue 0.0
->>>>>>> 9d4da974
      */
     private DoubleProperty centerX;
 
@@ -142,12 +137,7 @@
     /**
      * Defines the vertical position of the center of the ellipse in pixels.
      *
-<<<<<<< HEAD
-     * @defaultvalue 0.0
-=======
-     * @profile common
      * @defaultValue 0.0
->>>>>>> 9d4da974
      */
     private DoubleProperty centerY;
 
@@ -187,12 +177,7 @@
     /**
      * Defines the width of the ellipse in pixels.
      *
-<<<<<<< HEAD
-     * @defaultvalue 0.0
-=======
-     * @profile common
      * @defaultValue 0.0
->>>>>>> 9d4da974
      */
     private DoubleProperty radiusX;
 
@@ -233,12 +218,7 @@
     /**
      * Defines the height of the ellipse in pixels.
      *
-<<<<<<< HEAD
-     * @defaultvalue 0.0
-=======
-     * @profile common
      * @defaultValue 0.0
->>>>>>> 9d4da974
      */
     private DoubleProperty radiusY;
 
