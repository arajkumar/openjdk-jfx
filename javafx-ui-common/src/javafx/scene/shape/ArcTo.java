/*
 * Copyright (c) 2010, 2012, Oracle and/or its affiliates. All rights reserved.
 * DO NOT ALTER OR REMOVE COPYRIGHT NOTICES OR THIS FILE HEADER.
 *
 * This code is free software; you can redistribute it and/or modify it
 * under the terms of the GNU General Public License version 2 only, as
 * published by the Free Software Foundation.  Oracle designates this
 * particular file as subject to the "Classpath" exception as provided
 * by Oracle in the LICENSE file that accompanied this code.
 *
 * This code is distributed in the hope that it will be useful, but WITHOUT
 * ANY WARRANTY; without even the implied warranty of MERCHANTABILITY or
 * FITNESS FOR A PARTICULAR PURPOSE.  See the GNU General Public License
 * version 2 for more details (a copy is included in the LICENSE file that
 * accompanied this code).
 *
 * You should have received a copy of the GNU General Public License version
 * 2 along with this work; if not, write to the Free Software Foundation,
 * Inc., 51 Franklin St, Fifth Floor, Boston, MA 02110-1301 USA.
 *
 * Please contact Oracle, 500 Oracle Parkway, Redwood Shores, CA 94065 USA
 * or visit www.oracle.com if you need additional information or have any
 * questions.
 * DO NOT ALTER OR REMOVE COPYRIGHT NOTICES OR THIS FILE HEADER.
 *
 */

package javafx.scene.shape;

import javafx.beans.property.BooleanProperty;
import javafx.beans.property.BooleanPropertyBase;
import javafx.beans.property.DoubleProperty;
import javafx.beans.property.DoublePropertyBase;

import com.sun.javafx.geom.Arc2D;
import com.sun.javafx.geom.Path2D;
import com.sun.javafx.geom.PathIterator;
import com.sun.javafx.geom.transform.BaseTransform;
import com.sun.javafx.sg.PGPath;


/**
 * A path element that forms an arc from the previous coordinates
 * to the specified x and y coordinates using the specified radius.
 *
 * <p>For more information on path elements see the {@link Path} and
 * {@link PathElement} classes.
 *
 * <p>Example:
 *
<PRE>
import javafx.scene.shape.*;

Path path = new Path();

MoveTo moveTo = new MoveTo();
moveTo.setX(0.0);
moveTo.setY(0.0);

ArcTo arcTo = new ArcTo();
arcTo.setX(50.0);
arcTo.setY(50.0);
arcTo.setRadiusX(50.0);
arcTo.setRadiusY(50.0);

path.getElements().add(moveTo);
path.getElements().add(arcTo);
</PRE>
 */
public class ArcTo extends PathElement {


    /**
     * Creates an empty instance of ArcTo.
     */
    public ArcTo() {
    }

    /**
     * Creates a new instance of ArcTo.
     * @param radiusX horizontal radius of the arc
     * @param radiusY vertical radius of the arc
     * @param xAxisRotation the x-axis rotation in degrees
     * @param x horizontal position of the arc end point
     * @param y vertical position of the arc end point
     * @param largeArcFlag large arg flag: determines which arc to use (large/small)
     * @param sweepFlag sweep flag: determines which arc to use (direction)
     */
    public ArcTo(double radiusX, double radiusY, double xAxisRotation,
        double x, double y, boolean largeArcFlag, boolean sweepFlag)
    {
        setRadiusX(radiusX);
        setRadiusY(radiusY);
        setXAxisRotation(xAxisRotation);
        setX(x);
        setY(y);
        setLargeArcFlag(largeArcFlag);
        setSweepFlag(sweepFlag);
    }

    /**
     * The horizontal radius to use for the arc.
     *
<<<<<<< HEAD
     * @defaultvalue 0.0
=======
     * @profile common
     * @defaultValue 0.0
>>>>>>> 9d4da974
     */
    private DoubleProperty radiusX;



    public final void setRadiusX(double value) {
        radiusXProperty().set(value);
    }

    public final double getRadiusX() {
        return radiusX == null ? 0.0 : radiusX.get();
    }

    public final DoubleProperty radiusXProperty() {
        if (radiusX == null) {
            radiusX = new DoublePropertyBase() {

                @Override
                public void invalidated() {
                    u();
                }

                @Override
                public Object getBean() {
                    return ArcTo.this;
                }

                @Override
                public String getName() {
                    return "radiusX";
                }
            };
        }
        return radiusX;
    }

    /**
     * The vertical radius to use for the arc.
     *
<<<<<<< HEAD
     * @defaultvalue 0.0
=======
     * @profile common
     * @defaultValue 0.0
>>>>>>> 9d4da974
     */
    private DoubleProperty radiusY;



    public final void setRadiusY(double value) {
        radiusYProperty().set(value);
    }

    public final double getRadiusY() {
        return radiusY == null ? 0.0 : radiusY.get();
    }

    public final DoubleProperty radiusYProperty() {
        if (radiusY == null) {
            radiusY = new DoublePropertyBase() {

                @Override
                public void invalidated() {
                    u();
                }

                @Override
                public Object getBean() {
                    return ArcTo.this;
                }

                @Override
                public String getName() {
                    return "radiusY";
                }
            };
        }
        return radiusY;
    }

    /**
     * The x-axis rotation in degrees.
     *
<<<<<<< HEAD
     * @defaultvalue 0.0
=======
     * @profile common
     * @defaultValue 0.0
>>>>>>> 9d4da974
     */
    private DoubleProperty xAxisRotation;

    /**
     * Sets the x-axis rotation in degrees.
     * @param value the x-axis rotation in degrees.
     */
    public final void setXAxisRotation(double value) {
        XAxisRotationProperty().set(value);
    }

    /**
     * Gets the x-axis rotation in degrees.
     * @return the x-axis rotation in degrees.
     */
    public final double getXAxisRotation() {
        return xAxisRotation == null ? 0.0 : xAxisRotation.get();
    }

    /**
     * The x-axis rotation in degrees.
     * @return The XAxisRotation property
     */
    public final DoubleProperty XAxisRotationProperty() {
        if (xAxisRotation == null) {
            xAxisRotation = new DoublePropertyBase() {

                @Override
                public void invalidated() {
                    u();
                }

                @Override
                public Object getBean() {
                    return ArcTo.this;
                }

                @Override
                public String getName() {
                    return "XAxisRotation";
                }
            };
        }
        return xAxisRotation;
    }

    /**
     * The large arc flag.
     *
<<<<<<< HEAD
     * @defaultvalue false
=======
     * @profile common
     * @defaultValue false
>>>>>>> 9d4da974
     */
    private BooleanProperty largeArcFlag;



    public final void setLargeArcFlag(boolean value) {
        largeArcFlagProperty().set(value);
    }

    public final boolean isLargeArcFlag() {
        return largeArcFlag == null ? false : largeArcFlag.get();
    }

    public final BooleanProperty largeArcFlagProperty() {
        if (largeArcFlag == null) {
            largeArcFlag = new BooleanPropertyBase() {

                @Override
                public void invalidated() {
                    u();
                }

                @Override
                public Object getBean() {
                    return ArcTo.this;
                }

                @Override
                public String getName() {
                    return "largeArcFlag";
                }
            };
        }
        return largeArcFlag;
    }

    /**
     * The sweep flag
     *
<<<<<<< HEAD
     * @defaultvalue false
=======
     * @profile common
     * @defaultValue false
>>>>>>> 9d4da974
     */
    private BooleanProperty sweepFlag;



    public final void setSweepFlag(boolean value) {
        sweepFlagProperty().set(value);
    }

    public final boolean isSweepFlag() {
        return sweepFlag == null ? false : sweepFlag.get();
    }

    public final BooleanProperty sweepFlagProperty() {
        if (sweepFlag == null) {
            sweepFlag = new BooleanPropertyBase() {

                @Override
                public void invalidated() {
                    u();
                }

                @Override
                public Object getBean() {
                    return ArcTo.this;
                }

                @Override
                public String getName() {
                    return "sweepFlag";
                }
            };
        }
        return sweepFlag;
    }

    /**
     * The x coordinate to arc to.
     *
<<<<<<< HEAD
     * @defaultvalue 0.0
=======
     * @profile common
     * @defaultValue 0.0
>>>>>>> 9d4da974
     */
    private DoubleProperty x;



    public final void setX(double value) {
        xProperty().set(value);
    }

    public final double getX() {
        return x == null ? 0.0 : x.get();
    }

    public final DoubleProperty xProperty() {
        if (x == null) {
            x = new DoublePropertyBase() {

                @Override
                public void invalidated() {
                    u();
                }

                @Override
                public Object getBean() {
                    return ArcTo.this;
                }

                @Override
                public String getName() {
                    return "x";
                }
            };
        }
        return x;
    }

    /**
     * The y coordinate to arc to.
     *
<<<<<<< HEAD
     * @defaultvalue 0.0
=======
     * @profile common
     * @defaultValue 0.0
>>>>>>> 9d4da974
     */
    private DoubleProperty y;



    public final void setY(double value) {
        yProperty().set(value);
    }

    public final double getY() {
        return y == null ? 0.0 : y.get();
    }

    public final DoubleProperty yProperty() {
        if (y == null) {
            y = new DoublePropertyBase() {

                @Override
                public void invalidated() {
                    u();
                }

                @Override
                public Object getBean() {
                    return ArcTo.this;
                }

                @Override
                public String getName() {
                    return "y";
                }
            };
        }
        return y;
    }

    @Override
    void addTo(PGPath pgPath) {
        addArcTo(pgPath, null, pgPath.getCurrentX(), pgPath.getCurrentY());
    }

    /**
     * @treatAsPrivate implementation detail
     * @deprecated This is an internal API that is not intended for use and will be removed in the next version
     */
    @Deprecated
    @Override public void impl_addTo(Path2D path) {
        addArcTo(null, path, path.getCurrentX(), path.getCurrentY());
    }

    // This function is nearly identical to the one written for the
    // original port of the F3 graphics/UI library:
    // javafx.ui.canvas.ArcTo#addTo
    private void addArcTo(PGPath pgPath, Path2D path,
                          final double x0, final double y0)
    {
        double localX = getX();
        double localY = getY();
        boolean localSweepFlag = isSweepFlag();
        boolean localLargeArcFlag = isLargeArcFlag();

        // Determine target "to" position
        final double xto = (isAbsolute()) ? localX : localX + x0;
        final double yto = (isAbsolute()) ? localY : localY + y0;
        // Compute the half distance between the current and the final point
        final double dx2 = (x0 - xto) / 2.0;
        final double dy2 = (y0 - yto) / 2.0;
        // Convert angle from degrees to radians
        final double xAxisRotationR = Math.toRadians(getXAxisRotation());
        final double cosAngle = Math.cos(xAxisRotationR);
        final double sinAngle = Math.sin(xAxisRotationR);

        //
        // Step 1 : Compute (x1, y1)
        //
        final double x1 = ( cosAngle * dx2 + sinAngle * dy2);
        final double y1 = (-sinAngle * dx2 + cosAngle * dy2);
        // Ensure radii are large enough
        double rx = Math.abs(getRadiusX());
        double ry = Math.abs(getRadiusY());
        double Prx = rx * rx;
        double Pry = ry * ry;
        final double Px1 = x1 * x1;
        final double Py1 = y1 * y1;
        // check that radii are large enough
        final double radiiCheck = Px1/Prx + Py1/Pry;
        if (radiiCheck > 1.0) {
            rx = Math.sqrt(radiiCheck) * rx;
            ry = Math.sqrt(radiiCheck) * ry;
            if (rx == rx && ry == ry) {/* not NANs */} else {
                if (pgPath == null) {
                    path.lineTo((float) xto, (float) yto);
                } else {
                    pgPath.addLineTo((float) xto, (float) yto);
                }
                return;
            }
            Prx = rx * rx;
            Pry = ry * ry;
        }

        //
        // Step 2 : Compute (cx1, cy1)
        //
        double sign = ((localLargeArcFlag == localSweepFlag) ? -1.0 : 1.0);
        double sq = ((Prx*Pry)-(Prx*Py1)-(Pry*Px1)) / ((Prx*Py1)+(Pry*Px1));
        sq = (sq < 0.0) ? 0.0 : sq;
        final double coef = (sign * Math.sqrt(sq));
        final double cx1 = coef * ((rx * y1) / ry);
        final double cy1 = coef * -((ry * x1) / rx);

        //
        // Step 3 : Compute (cx, cy) from (cx1, cy1)
        //
        final double sx2 = (x0 + xto) / 2.0;
        final double sy2 = (y0 + yto) / 2.0;
        final double cx = sx2 + (cosAngle * cx1 - sinAngle * cy1);
        final double cy = sy2 + (sinAngle * cx1 + cosAngle * cy1);

        //
        // Step 4 : Compute the angleStart (angle1) and the angleExtent (dangle)
        //
        final double ux = (x1 - cx1) / rx;
        final double uy = (y1 - cy1) / ry;
        final double vx = (-x1 - cx1) / rx;
        final double vy = (-y1 - cy1) / ry;
        // Compute the angle start
        double n = Math.sqrt((ux * ux) + (uy * uy));
        double p = ux; // (1 * ux) + (0 * uy)
        sign = ((uy < 0.0) ? -1.0 : 1.0);
        double angleStart = Math.toDegrees(sign * Math.acos(p / n));

        // Compute the angle extent
        n = Math.sqrt((ux * ux + uy * uy) * (vx * vx + vy * vy));
        p = ux * vx + uy * vy;
        sign = ((ux * vy - uy * vx < 0.0) ? -1.0 : 1.0);
        double angleExtent = Math.toDegrees(sign * Math.acos(p / n));
        if (!localSweepFlag && (angleExtent > 0)) {
            angleExtent -= 360.0;
        } else if (localSweepFlag && (angleExtent < 0)) {
            angleExtent += 360.0;
        }
        angleExtent = angleExtent % 360;
        angleStart = angleStart % 360;

        //
        // We can now build the resulting Arc2D
        //
        final float arcX = (float) (cx - rx);
        final float arcY = (float) (cy - ry);
        final float arcW = (float) (rx * 2.0);
        final float arcH = (float) (ry * 2.0);
        final float arcStart = (float) -angleStart;
        final float arcExtent = (float) -angleExtent;

        if (pgPath == null) {
            final Arc2D arc =
                new Arc2D(arcX, arcY, arcW, arcH,
                          arcStart, arcExtent, Arc2D.OPEN);
            BaseTransform xform = (xAxisRotationR == 0) ? null :
                BaseTransform.getRotateInstance(xAxisRotationR, cx, cy);
            PathIterator pi = arc.getPathIterator(xform);
            // RT-8926, append(true) converts the initial moveTo into a
            // lineTo which can generate huge miter joins if the segment
            // is small enough.  So, we manually skip it here instead.
            pi.next();
            path.append(pi, true);
        } else {
            pgPath.addArcTo(arcX, arcY, arcW, arcH,
                            arcStart, arcExtent, (float) xAxisRotationR);
        }
    }
}<|MERGE_RESOLUTION|>--- conflicted
+++ resolved
@@ -101,12 +101,7 @@
     /**
      * The horizontal radius to use for the arc.
      *
-<<<<<<< HEAD
-     * @defaultvalue 0.0
-=======
-     * @profile common
      * @defaultValue 0.0
->>>>>>> 9d4da974
      */
     private DoubleProperty radiusX;
 
@@ -146,12 +141,7 @@
     /**
      * The vertical radius to use for the arc.
      *
-<<<<<<< HEAD
-     * @defaultvalue 0.0
-=======
-     * @profile common
      * @defaultValue 0.0
->>>>>>> 9d4da974
      */
     private DoubleProperty radiusY;
 
@@ -191,12 +181,7 @@
     /**
      * The x-axis rotation in degrees.
      *
-<<<<<<< HEAD
-     * @defaultvalue 0.0
-=======
-     * @profile common
      * @defaultValue 0.0
->>>>>>> 9d4da974
      */
     private DoubleProperty xAxisRotation;
 
@@ -246,12 +231,7 @@
     /**
      * The large arc flag.
      *
-<<<<<<< HEAD
-     * @defaultvalue false
-=======
-     * @profile common
      * @defaultValue false
->>>>>>> 9d4da974
      */
     private BooleanProperty largeArcFlag;
 
@@ -291,12 +271,7 @@
     /**
      * The sweep flag
      *
-<<<<<<< HEAD
-     * @defaultvalue false
-=======
-     * @profile common
      * @defaultValue false
->>>>>>> 9d4da974
      */
     private BooleanProperty sweepFlag;
 
@@ -336,12 +311,7 @@
     /**
      * The x coordinate to arc to.
      *
-<<<<<<< HEAD
-     * @defaultvalue 0.0
-=======
-     * @profile common
      * @defaultValue 0.0
->>>>>>> 9d4da974
      */
     private DoubleProperty x;
 
@@ -381,12 +351,7 @@
     /**
      * The y coordinate to arc to.
      *
-<<<<<<< HEAD
-     * @defaultvalue 0.0
-=======
-     * @profile common
      * @defaultValue 0.0
->>>>>>> 9d4da974
      */
     private DoubleProperty y;
 
