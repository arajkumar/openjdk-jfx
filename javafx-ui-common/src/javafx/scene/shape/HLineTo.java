--- conflicted
+++ resolved
@@ -69,12 +69,7 @@
     /**
      * Defines the X coordinate.
      *
-<<<<<<< HEAD
-     * @defaultvalue 0.0
-=======
-     * @profile common
      * @defaultValue 0.0
->>>>>>> 9d4da974
      */
     private DoubleProperty x;
 
