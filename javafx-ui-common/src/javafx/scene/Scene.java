--- conflicted
+++ resolved
@@ -807,12 +807,7 @@
      * {@link javafx.application.ConditionalFeature#SCENE3D ConditionalFeature.SCENE3D}
      * for more information.
      *
-<<<<<<< HEAD
-     * @defaultvalue null
-=======
-     * @profile common conditional scene3d
      * @defaultValue null
->>>>>>> 9d4da974
      * @since JavaFX 1.3
      */
     private ObjectProperty<Camera> camera;
@@ -872,12 +867,7 @@
      * with transparency are supported, but what is painted behind it will
      * depend on the platform.  The default value is the color white.
      *
-<<<<<<< HEAD
-     * @defaultvalue WHITE
-=======
-     * @profile common
      * @defaultValue WHITE
->>>>>>> 9d4da974
      */
     private ObjectProperty<Paint> fill;
 
