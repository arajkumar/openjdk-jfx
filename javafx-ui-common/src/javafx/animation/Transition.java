/*
 * Copyright (c) 2010, 2012, Oracle and/or its affiliates. All rights reserved.
 * DO NOT ALTER OR REMOVE COPYRIGHT NOTICES OR THIS FILE HEADER.
 *
 * This code is free software; you can redistribute it and/or modify it
 * under the terms of the GNU General Public License version 2 only, as
 * published by the Free Software Foundation.  Oracle designates this
 * particular file as subject to the "Classpath" exception as provided
 * by Oracle in the LICENSE file that accompanied this code.
 *
 * This code is distributed in the hope that it will be useful, but WITHOUT
 * ANY WARRANTY; without even the implied warranty of MERCHANTABILITY or
 * FITNESS FOR A PARTICULAR PURPOSE.  See the GNU General Public License
 * version 2 for more details (a copy is included in the LICENSE file that
 * accompanied this code).
 *
 * You should have received a copy of the GNU General Public License version
 * 2 along with this work; if not, write to the Free Software Foundation,
 * Inc., 51 Franklin St, Fifth Floor, Boston, MA 02110-1301 USA.
 *
 * Please contact Oracle, 500 Oracle Parkway, Redwood Shores, CA 94065 USA
 * or visit www.oracle.com if you need additional information or have any
 * questions.
 */

package javafx.animation;

import javafx.beans.property.ObjectProperty;
import javafx.beans.property.SimpleObjectProperty;
import javafx.scene.Node;

/**
 * An abstract class that contains the basic functionalities required by all
 * {@code Transition} based animations, such as {@link PathTransition} and
 * {@link RotateTransition}.
 * <p>
 * This class offers a simple framework to define animation. It provides all the
 * basic functionality defined in {@link Animation}. {@code Transition} requires
 * the implementation of a method {@link #interpolate(double)} which is the
 * called in each frame, while the {@code Transition} is running.
 * <p>
 * In addition an extending class needs to set the duration of a single cycle
 * with {@link Animation#setCycleDuration(javafx.util.Duration)}. This duration
 * is usually set by the user via a duration property (as in
 * {@link FadeTransition#duration}) for example. But it can also be calculated
 * by the extending class as is done in {@link ParallelTransition} and
 * {@link FadeTransition}.
 * <p>
 * Below is a simple example. It creates a small animation that updates the
 * {@code text} property of a {@link javafx.scene.text.Text} node. It starts
 * with an empty {@code String} and adds gradually letter by letter until the
 * full {@code String} was set when the animation finishes.
 * 
 * <pre>
 * {@code
 * 
 * final String content = "Lorem ipsum";
 * final Text text = new Text(10, 20, "");
 * 
 * final Animation animation = new Transition() {
 *     {
 *         setCycleDuration(Duration.millis(2000));
 *     }
 * 
 *     protected void interpolate(double frac) {
 *         final int length = content.length();
 *         final int n = Math.round(length * (float) frac);
 *         text.setText(content.substring(0, n));
 *     }
 * 
 * };
 * 
 * animation.play();
 * }</pre>
 * 
 * @see Animation
 * 
 */
public abstract class Transition extends Animation {

    /**
     * Controls the timing for acceleration and deceleration at each
     * {@code Transition} cycle.
     * <p>
     * This may only be changed prior to starting the transition or after the
     * transition has ended. If the value of {@code interpolator} is changed for
     * a running {@code Transition}, the animation has to be stopped and started again to
     * pick up the new value.
     * <p>
     * Default interpolator is set to {@link Interpolator#EASE_BOTH}.
     * 
<<<<<<< HEAD
     * @defaultvalue EASE_BOTH
=======
     * @profile common
     * @defaultValue EASE_BOTH
>>>>>>> 9d4da974
     */
    private ObjectProperty<Interpolator> interpolator;
    private static final Interpolator DEFAULT_INTERPOLATOR = Interpolator.EASE_BOTH;

    public final void setInterpolator(Interpolator value) {
        if ((interpolator != null) || (!DEFAULT_INTERPOLATOR.equals(value))) {
            interpolatorProperty().set(value);
        }
    }

    public final Interpolator getInterpolator() {
        return (interpolator == null) ? DEFAULT_INTERPOLATOR : interpolator.get();
    }

    public final ObjectProperty<Interpolator> interpolatorProperty() {
        if (interpolator == null) {
            interpolator = new SimpleObjectProperty<Interpolator>(
                    this, "interpolator", DEFAULT_INTERPOLATOR
            );
        }
        return interpolator;
    }

    private Interpolator cachedInterpolator;

    /**
     * Returns the {@link Interpolator}, that was set when the
     * {@code Transition} was started.
     * 
     * Changing the {@link #interpolator} of a running {@code Transition} should
     * have no immediate effect. Instead the running {@code Transition} should
     * continue to use the original {@code Interpolator} until it is stopped and
     * started again.
     * 
     * @return the {@code Interpolator} that was set when this
     *         {@code Transition} was started
     */
    protected Interpolator getCachedInterpolator() {
        return cachedInterpolator;
    }

    /**
     * The parent of this {@code Transition}. If this transition has not been
     * added to another transition, such as {@link ParallelTransition} and
     * {@link SequentialTransition}, then parent will be null.
     * 
<<<<<<< HEAD
     * @defaultvalue null
=======
     * @profile common
     * @defaultValue null
>>>>>>> 9d4da974
     */
    Transition parent = null;

    /**
     * The constructor of {@code Transition}.
     * 
     * This constructor allows to define a {@link #targetFramerate}.
     * 
     * @param targetFramerate
     *            The custom target frame rate for this {@code Transition}
     */
    public Transition(double targetFramerate) {
        super(targetFramerate);
    }

    /**
     * The constructor of {@code Transition}.
     */
    public Transition() {
    }

    /**
     * Returns the target {@link Node} for animation of this {@code Transition}.
     * This method returns {@code node} if it is set, else returns its
     * {@code parent.getTargetNode()} otherwise null.
     */
    protected Node getParentTargetNode() {
        return (parent != null) ? parent.getParentTargetNode() : null;
    }

    /**
     * The method {@code interpolate()} has to be provided by implementations of
     * {@code Transition}. While a {@code Transition} is running, this method is
     * called in every frame.
     * 
     * The parameter defines the current position with the animation. At the
     * start, the fraction will be {@code 0.0} and at the end it will be
     * {@code 1.0}. How the parameter increases, depends on the
     * {@link #interpolatorProperty() interpolator}, e.g. if the
     * {@code interpolator} is {@link Interpolator#LINEAR}, the fraction will
     * increase linear.
     * 
     * This method must not be called by the user directly.
     * 
     * @param frac
     *            The relative position
     */
    protected abstract void interpolate(double frac);

    private double calculateFraction(long currentTicks, long cycleTicks) {
        final double frac = (double) currentTicks / cycleTicks;
        return cachedInterpolator.interpolate(0.0, 1.0, frac);
    }

    @Override
    boolean impl_startable(boolean forceSync) {
        return super.impl_startable(forceSync)
                && ((getInterpolator() != null) || (!forceSync && (cachedInterpolator != null)));
    }

    @Override
    void impl_sync(boolean forceSync) {
        super.impl_sync(forceSync);
        if (forceSync || (cachedInterpolator == null)) {
            cachedInterpolator = getInterpolator();
        }
    }

    /**
     * @treatAsPrivate implementation detail
     * @deprecated This is an internal API that is not intended for use and will
     *             be removed in the next version
     */
    @Deprecated
    @Override
    public void impl_playTo(long currentTicks, long cycleTicks) {
        impl_setCurrentTicks(currentTicks);
        interpolate(calculateFraction(currentTicks, cycleTicks));
    }

    /**
     * @treatAsPrivate implementation detail
     * @deprecated This is an internal API that is not intended for use and will
     *             be removed in the next version
     */
    @Deprecated
    @Override
    public void impl_jumpTo(long currentTicks, long cycleTicks) {
        if (getStatus() != Status.STOPPED) {
            interpolate(calculateFraction(currentTicks, cycleTicks));
        }
    }
}<|MERGE_RESOLUTION|>--- conflicted
+++ resolved
@@ -89,12 +89,7 @@
      * <p>
      * Default interpolator is set to {@link Interpolator#EASE_BOTH}.
      * 
-<<<<<<< HEAD
-     * @defaultvalue EASE_BOTH
-=======
-     * @profile common
      * @defaultValue EASE_BOTH
->>>>>>> 9d4da974
      */
     private ObjectProperty<Interpolator> interpolator;
     private static final Interpolator DEFAULT_INTERPOLATOR = Interpolator.EASE_BOTH;
@@ -141,12 +136,7 @@
      * added to another transition, such as {@link ParallelTransition} and
      * {@link SequentialTransition}, then parent will be null.
      * 
-<<<<<<< HEAD
-     * @defaultvalue null
-=======
-     * @profile common
      * @defaultValue null
->>>>>>> 9d4da974
      */
     Transition parent = null;
 
