/*
 * Copyright (c) 2008, 2012, Oracle and/or its affiliates. All rights reserved.
 * DO NOT ALTER OR REMOVE COPYRIGHT NOTICES OR THIS FILE HEADER.
 *
 * This code is free software; you can redistribute it and/or modify it
 * under the terms of the GNU General Public License version 2 only, as
 * published by the Free Software Foundation.  Oracle designates this
 * particular file as subject to the "Classpath" exception as provided
 * by Oracle in the LICENSE file that accompanied this code.
 *
 * This code is distributed in the hope that it will be useful, but WITHOUT
 * ANY WARRANTY; without even the implied warranty of MERCHANTABILITY or
 * FITNESS FOR A PARTICULAR PURPOSE.  See the GNU General Public License
 * version 2 for more details (a copy is included in the LICENSE file that
 * accompanied this code).
 *
 * You should have received a copy of the GNU General Public License version
 * 2 along with this work; if not, write to the Free Software Foundation,
 * Inc., 51 Franklin St, Fifth Floor, Boston, MA 02110-1301 USA.
 *
 * Please contact Oracle, 500 Oracle Parkway, Redwood Shores, CA 94065 USA
 * or visit www.oracle.com if you need additional information or have any
 * questions.
 */

package javafx.geometry;

/**
 * A 3D geometric point that represents the x, y, z coordinates.
 *
 * @since JavaFX 1.3
 */

public class Point3D {
    /**
     * The x coordinate.
     *
<<<<<<< HEAD
     * @defaultvalue 0.0
=======
     * @profile common conditional scene3d
     * @defaultValue 0.0
>>>>>>> 9d4da974
     */
    private double x;

    /**
     * The x coordinate.
     * @return the x coordinate
     */
    public final double getX() {
        return x;
    }
    
    /**
     * The y coordinate.
     *
<<<<<<< HEAD
     * @defaultvalue 0.0
=======
     * @profile common conditional scene3d
     * @defaultValue 0.0
>>>>>>> 9d4da974
     */
    private double y;

    /**
     * The y coordinate.
     * @return the y coordinate
     */
    public final double getY() {
        return y;
    }
    
    /**
     * The z coordinate.
     *
<<<<<<< HEAD
     * @defaultvalue 0.0
=======
     * @profile common conditional scene3d
     * @defaultValue 0.0
>>>>>>> 9d4da974
     */
    private double z;

    /**
     * The z coordinate.
     * @return the z coordinate
     */
    public final double getZ() {
        return z;
    }

    /**
     * Cache the hash code to make computing hashes faster.
     */
    private int hash = 0;

    /**
     * Creates a new instance of {@code Point3D}.
     * @param x The X coordinate of the {@code Point3D}
     * @param y The Y coordinate of the {@code Point3D}
     * @param z The Z coordinate of the {@code Point3D}
     */
    public Point3D(double x, double y, double z) {
        this.x = x;
        this.y = y;
        this.z = z;
    }

    /**
     * Computes the distance between this point and point {@code (x1, y1, z1)}.
     *
     * @param x1 the x coordinate of other point
     * @param y1 the y coordinate of other point
     * @param z1 the z coordinate of other point
     * @return the distance between this point and point {@code (x1, y1, z1)}.
     */
    public double distance(double x1, double y1, double z1) {
        double a = getX() - x1;
        double b = getY() - y1;
        double c = getZ() - z1;
        return Math.sqrt(a * a + b * b + c * c);
    }

    /**
     * Computes the distance between this point and point {@code p}.
     *
     * @param p the other point
     * @return the distance between this point and point {@code p}.
     */
    public double distance(Point3D  p) {
        return distance(p.getX(), p.getY(), p.getZ());
    }

    /**
     * Returns a hash code value for the point.
     * @return a hash code value for the point.
     */
    @Override public boolean equals(Object obj) {
        if (obj == this) return true;
        if (obj instanceof Point3D) {
            Point3D other = (Point3D) obj;
            return getX() == other.getX() && getY() == other.getY() && getZ() == other.getZ();
        } else return false;
    }

    /**
     * Returns a hash code for this {@code Point3D} object.
     * @return a hash code for this {@code Point3D} object.
     */ 
    @Override public int hashCode() {
        if (hash == 0) {
            long bits = 7L;
            bits = 31L * bits + Double.doubleToLongBits(getX());
            bits = 31L * bits + Double.doubleToLongBits(getY());
            bits = 31L * bits + Double.doubleToLongBits(getZ());
            hash = (int) (bits ^ (bits >> 32));
        }
        return hash;
    }

    /**
     * Returns a string representation of this {@code Point3D}.
     * This method is intended to be used only for informational purposes.
     * The content and format of the returned string might vary between
     * implementations.
     * The returned string might be empty but cannot be {@code null}.
     */
    @Override public String toString() {
        return "Point3D [x = " + getX() + ", y = " + getY() + ", z = " + getZ() + "]";
    }
}<|MERGE_RESOLUTION|>--- conflicted
+++ resolved
@@ -35,12 +35,7 @@
     /**
      * The x coordinate.
      *
-<<<<<<< HEAD
-     * @defaultvalue 0.0
-=======
-     * @profile common conditional scene3d
      * @defaultValue 0.0
->>>>>>> 9d4da974
      */
     private double x;
 
@@ -55,12 +50,7 @@
     /**
      * The y coordinate.
      *
-<<<<<<< HEAD
-     * @defaultvalue 0.0
-=======
-     * @profile common conditional scene3d
      * @defaultValue 0.0
->>>>>>> 9d4da974
      */
     private double y;
 
@@ -75,12 +65,7 @@
     /**
      * The z coordinate.
      *
-<<<<<<< HEAD
-     * @defaultvalue 0.0
-=======
-     * @profile common conditional scene3d
      * @defaultValue 0.0
->>>>>>> 9d4da974
      */
     private double z;
 
