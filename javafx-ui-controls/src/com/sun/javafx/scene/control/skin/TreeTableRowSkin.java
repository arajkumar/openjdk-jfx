--- conflicted
+++ resolved
@@ -299,14 +299,8 @@
      * @treatAsPrivate implementation detail
      * @deprecated This is an experimental API that is not intended for general use and is subject to change in future versions
      */
-<<<<<<< HEAD
     @Deprecated
     public List<StyleablePropertyMetaData> getStyleablePropertyMetaData() {
         return getClassStyleablePropertyMetaData();
-=======
-    @Override @Deprecated
-    public List<StyleableProperty> impl_getStyleableProperties() {
-        return impl_CSS_STYLEABLES();
->>>>>>> 8555dfdd
     }
 }