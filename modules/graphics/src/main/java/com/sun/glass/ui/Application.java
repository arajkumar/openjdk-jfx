--- conflicted
+++ resolved
@@ -214,15 +214,7 @@
      */
     public String getDataDirectory() {
         checkEventThread();
-<<<<<<< HEAD
-        String userHome = AccessController.doPrivileged(new PrivilegedAction<String>() {
-            @Override public String run() {
-                return System.getProperty("user.home");
-            }
-        });
-=======
         String userHome = AccessController.doPrivileged((PrivilegedAction<String>) () -> System.getProperty("user.home"));
->>>>>>> 9459889c
         return userHome + File.separator + "." + name + File.separator;
     }
 
