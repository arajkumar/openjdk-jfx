/*
 * Copyright (c) 2014, 2015, Oracle and/or its affiliates.
 * All rights reserved. Use is subject to license terms.
 *
 * This file is available and licensed under the following license:
 *
 * Redistribution and use in source and binary forms, with or without
 * modification, are permitted provided that the following conditions
 * are met:
 *
 *  - Redistributions of source code must retain the above copyright
 *    notice, this list of conditions and the following disclaimer.
 *  - Redistributions in binary form must reproduce the above copyright
 *    notice, this list of conditions and the following disclaimer in
 *    the documentation and/or other materials provided with the distribution.
 *  - Neither the name of Oracle Corporation nor the names of its
 *    contributors may be used to endorse or promote products derived
 *    from this software without specific prior written permission.
 *
 * THIS SOFTWARE IS PROVIDED BY THE COPYRIGHT HOLDERS AND CONTRIBUTORS
 * "AS IS" AND ANY EXPRESS OR IMPLIED WARRANTIES, INCLUDING, BUT NOT
 * LIMITED TO, THE IMPLIED WARRANTIES OF MERCHANTABILITY AND FITNESS FOR
 * A PARTICULAR PURPOSE ARE DISCLAIMED. IN NO EVENT SHALL THE COPYRIGHT
 * OWNER OR CONTRIBUTORS BE LIABLE FOR ANY DIRECT, INDIRECT, INCIDENTAL,
 * SPECIAL, EXEMPLARY, OR CONSEQUENTIAL DAMAGES (INCLUDING, BUT NOT
 * LIMITED TO, PROCUREMENT OF SUBSTITUTE GOODS OR SERVICES; LOSS OF USE,
 * DATA, OR PROFITS; OR BUSINESS INTERRUPTION) HOWEVER CAUSED AND ON ANY
 * THEORY OF LIABILITY, WHETHER IN CONTRACT, STRICT LIABILITY, OR TORT
 * (INCLUDING NEGLIGENCE OR OTHERWISE) ARISING IN ANY WAY OUT OF THE USE
 * OF THIS SOFTWARE, EVEN IF ADVISED OF THE POSSIBILITY OF SUCH DAMAGE.
 */


#include "Platform.h"

#ifdef WINDOWS

#include "WindowsPlatform.h"
#include "Package.h"
#include "Helpers.h"
#include "PlatformString.h"
#include "Macros.h"

#include <map>
#include <vector>
#include <regex>


//--------------------------------------------------------------------------------------------------

class Registry {
private:
    HKEY FKey;
    HKEY FOpenKey;
    bool FOpen;

public:
    Registry(HKEY Key) {
        FOpen = false;
        FKey = Key;
    }

    ~Registry() {
        Close();
    }

    void Close() {
        if (FOpen == true) {
            RegCloseKey(FOpenKey);
        }
    }

    bool Open(TString SubKey) {
        bool result = false;
        Close();

        if (RegOpenKeyEx(FKey, SubKey.data(), 0, KEY_READ, &FOpenKey) == ERROR_SUCCESS) {
            result = true;
        }

        return result;
    }

    std::list<TString> GetKeys() {
        std::list<TString> result;
        DWORD count;

        if (RegQueryInfoKey(FOpenKey, NULL, NULL, NULL, NULL, NULL, NULL,
                            &count, NULL, NULL, NULL, NULL) == ERROR_SUCCESS) {

            DWORD length = 255;
            DynamicBuffer<TCHAR> buffer(length);

            for (unsigned int index = 0; index < count; index++) {
                buffer.Zero();
                DWORD status = RegEnumValue(FOpenKey, index, buffer.GetData(),
                                            &length, NULL, NULL, NULL, NULL);

                while (status == ERROR_MORE_DATA) {
                    length = length * 2;
                    buffer.Resize(length);
                    status = RegEnumValue(FOpenKey, index, buffer.GetData(),
                                          &length, NULL, NULL, NULL, NULL);
                }

                if (status == ERROR_SUCCESS) {
                    TString value = buffer.GetData();
                    result.push_back(value);
                }
            }
        }

        return result;
    }

    TString ReadString(TString Name) {
        TString result;
        DWORD length;
        DWORD dwRet;
        DynamicBuffer<wchar_t> buffer(0);
        length = 0;

        dwRet = RegQueryValueEx(FOpenKey, Name.data(), NULL, NULL, NULL, &length);
        if (dwRet == ERROR_MORE_DATA || dwRet == 0) {
            buffer.Resize(length + 1);
            dwRet = RegQueryValueEx(FOpenKey, Name.data(), NULL, NULL, (LPBYTE)buffer.GetData(), &length);
            result = buffer.GetData();
        }

        return result;
    }
};

//--------------------------------------------------------------------------------------------------

WindowsPlatform::WindowsPlatform(void) : Platform(), GenericPlatform() {
    FMainThread = ::GetCurrentThreadId();
}

WindowsPlatform::~WindowsPlatform(void) {
}

TCHAR* WindowsPlatform::ConvertStringToFileSystemString(TCHAR* Source, bool &release) {
    // Not Implemented.
    return NULL;
}

TCHAR* WindowsPlatform::ConvertFileSystemStringToString(TCHAR* Source, bool &release) {
    // Not Implemented.
    return NULL;
}

void WindowsPlatform::SetCurrentDirectory(TString Value) {
    _wchdir(Value.data());
}

TString WindowsPlatform::GetPackageRootDirectory() {
    TString filename = GetModuleFileName();
    return FilePath::ExtractFilePath(filename);
}

TString WindowsPlatform::GetAppDataDirectory() {
    TString result;
    TCHAR path[MAX_PATH];

    if (SHGetFolderPath(NULL, CSIDL_APPDATA, NULL, 0, path) == S_OK) {
        result = path;
    }

    return result;
}

#define JAVA_RUNTIME_SUBKEY _T("SOFTWARE\\JavaSoft\\Java Runtime Environment")
#define BUFFER_SIZE 256

// try to find current Java Home from registry
// HKLM\Software\JavaSoft\Java Runtime Environment\CurrentVersion
// HKLM\Software\JavaSoft\Java Runtime Environment\[CurrentVersion]\JavaHome
// return TRUE if found, and path is set in lpszJavaHome
// return FALSE otherwise
TString WindowsPlatform::GetSystemJRE() {
    if (GetAppCDSState() == cdsOn || GetAppCDSState() == cdsGenCache) {
        //TODO throw exception
        return _T("");
    }

    TString result;
    Registry registry(HKEY_LOCAL_MACHINE);

    if (registry.Open(JAVA_RUNTIME_SUBKEY) == true) {
        TString version = registry.ReadString(_T("CurrentVersion"));

        if (version.empty() == false) {
            if (registry.Open(JAVA_RUNTIME_SUBKEY + TString(_T("\\")) + TString(version)) == true) {
                TString javaHome = registry.ReadString(_T("JavaHome"));

                if (FilePath::DirectoryExists(javaHome) == true) {
                    result = javaHome;
                }
            }
        }
    }

    return result;
}

void WindowsPlatform::ShowMessage(TString title, TString description) {
    MessageBox(NULL, description.data(), !title.empty() ? title.data() : description.data(), MB_ICONERROR | MB_OK);
}

void WindowsPlatform::ShowMessage(TString description) {
    TString appname = GetModuleFileName();
    appname = FilePath::ExtractFileName(appname);
    MessageBox(NULL, description.data(), appname.data(), MB_ICONERROR | MB_OK);
}

MessageResponse WindowsPlatform::ShowResponseMessage(TString title, TString description) {
    MessageResponse result = mrCancel;

    if (::MessageBox(NULL, description.data(), title.data(), MB_OKCANCEL) == IDOK) {
        result = mrOK;
    }

    return result;
}

//MessageResponse WindowsPlatform::ShowResponseMessage(TString description) {
//    TString appname = GetModuleFileName();
//    appname = FilePath::ExtractFileName(appname);
//    return ShowResponseMessage(appname, description);
//}

TString WindowsPlatform::GetBundledJVMLibraryFileName(TString RuntimePath) {

    TString result = FilePath::IncludeTrailingSeparater(RuntimePath) +
        _T("jre\\bin\\client\\jvm.dll");

    if (FilePath::FileExists(result) == false) {
        result = FilePath::IncludeTrailingSeparater(RuntimePath) +
            _T("jre\\bin\\server\\jvm.dll");
    }

    if (FilePath::FileExists(result) == false) {
        result = FilePath::IncludeTrailingSeparater(RuntimePath) +
            _T("bin\\client\\jvm.dll");
    }

    if (FilePath::FileExists(result) == false) {
        result = FilePath::IncludeTrailingSeparater(RuntimePath) +
            _T("bin\\server\\jvm.dll");
    }

    return result;
}

TString WindowsPlatform::GetSystemJVMLibraryFileName() {
    TString result;
    TString jvmPath = GetSystemJRE();

    if (jvmPath.empty() == false) {
        result = GetBundledJVMLibraryFileName(jvmPath);
    }

    return result;
}

ISectionalPropertyContainer* WindowsPlatform::GetConfigFile(TString FileName) {
    IniFile *result = new IniFile();

    if (result->LoadFromFile(FileName) == false) {
        // New property file format was not found, attempt to load old property file format.
        Helpers::LoadOldConfigFile(FileName, result);
    }

    return result;
}

TString WindowsPlatform::GetModuleFileName() {
    TString result;
    DynamicBuffer<wchar_t> buffer(MAX_PATH);
    ::GetModuleFileName(NULL, buffer.GetData(), buffer.GetSize());

    while (ERROR_INSUFFICIENT_BUFFER == GetLastError()) {
        buffer.Resize(buffer.GetSize() * 2);
        ::GetModuleFileName(NULL, buffer.GetData(), buffer.GetSize());
    }

    result = buffer.GetData();
    return result;
}

Module WindowsPlatform::LoadLibrary(TString FileName) {
    return ::LoadLibrary(FileName.data());
}

void WindowsPlatform::FreeLibrary(Module AModule) {
    ::FreeLibrary((HMODULE)AModule);
}

Procedure WindowsPlatform::GetProcAddress(Module AModule, std::string MethodName) {
    return ::GetProcAddress((HMODULE)AModule, MethodName.c_str());
}

bool WindowsPlatform::IsMainThread() {
    bool result = (FMainThread == ::GetCurrentThreadId());
    return result;
}

TPlatformNumber WindowsPlatform::GetMemorySize() {
    SYSTEM_INFO si;
    GetSystemInfo(&si);
    size_t result = (size_t)si.lpMaximumApplicationAddress;
    result = result / 1048576; // Convert from bytes to megabytes.
    return result;
}

std::vector<TString> WindowsPlatform::GetLibraryImports(const TString FileName) {
 std::vector<TString> result;
    WindowsLibrary library(FileName);
    result = library.GetImports();
 return result;
}

std::vector<TString> FilterList(std::vector<TString> &Items, std::wregex Pattern) {
    std::vector<TString> result;

    for (std::vector<TString>::iterator it = Items.begin(); it != Items.end(); ++it) {
        TString item = *it;
        std::wsmatch match;

        if (std::regex_search(item, match, Pattern)) {
            result.push_back(item);
        }
    }
    return result;
}

std::vector<TString> WindowsPlatform::FilterOutRuntimeDependenciesForPlatform(std::vector<TString> Imports) {
 std::vector<TString> result;

    Package& package = Package::GetInstance();
    Macros& macros = Macros::GetInstance();
    TString runtimeDir = macros.ExpandMacros(package.GetJVMRuntimeDirectory());
    std::vector<TString> filelist = FilterList(Imports, std::wregex(_T("MSVCR.*.DLL"), std::regex_constants::icase));

    for (std::vector<TString>::iterator it = filelist.begin(); it != filelist.end(); ++it) {
        TString filename = *it;
        TString msvcr100FileName = FilePath::IncludeTrailingSeparater(runtimeDir) + _T("jre\\bin\\") + filename;

        if (FilePath::FileExists(msvcr100FileName) == true) {
            result.push_back(msvcr100FileName);
            break;
        }
        else {
            msvcr100FileName = FilePath::IncludeTrailingSeparater(runtimeDir) + _T("bin\\") + filename;

            if (FilePath::FileExists(msvcr100FileName) == true) {
                result.push_back(msvcr100FileName);
                break;
            }
        }
    }

 return result;
}

Process* WindowsPlatform::CreateProcess() {
    return new WindowsProcess();
}

#ifdef DEBUG
bool WindowsPlatform::IsNativeDebuggerPresent() {
    bool result = false;

    if (IsDebuggerPresent() == TRUE) {
        result = true;
    }

    return result;
}

int WindowsPlatform::GetProcessID() {
    int pid = GetProcessId(GetCurrentProcess());
    return pid;
}
#endif //DEBUG

//--------------------------------------------------------------------------------------------------

WindowsJavaUserPreferences::WindowsJavaUserPreferences(void) : JavaUserPreferences() {
}

WindowsJavaUserPreferences::~WindowsJavaUserPreferences(void) {
}

// Java Preferences API encodes it's strings, so we need to match what Java does to work with Java.
// CAVEAT: Java also does unicode encoding which this doesn't do yet. Should be sufficient for jvm args.
// See WindowsPreferences.java toWindowsName()
TString ConvertStringToJavaEcodedString(TString Value) {
    TString result;
    TCHAR* p = (TCHAR*)Value.c_str();
    TCHAR c = *p;

    while (c != 0) {
        switch (c) {
            case '\\':
                result += _T("//");
                break;

            case '/':
                result += '\\';
                break;
            default:
                if ((c >= 'A') && (c <= 'Z')) {
                    result += '/';
                    result += c;
                }
                else
                    result += c;
                break;
        }

        p++;
        c = *p;
    }

    return result;
}

// Java Preferences API encodes it's strings, so we need to match what Java does to work with Java.
// CAVEAT: Java also does unicode encoding which this doesn't do yet. Should be sufficient for jvm args.
// See WindowsPreferences.java toJavaName()
TString ConvertJavaEcodedStringToString(TString Value) {
    TString result;

    for (size_t index = 0; index < Value.length(); index++) {
        TCHAR c = Value[index];

        switch (c) {
            case '/':
                if ((index + 1) < Value.length()) {
                    index++;
                    TCHAR nextc = Value[index];

                    if (nextc >= 'A' && nextc <= 'Z') {
                        result += nextc;
                    }
                    else if (nextc == '/') {
                        result += '\\';
                    }
                }
                break;
            case '\\':
                result += '/';
                break;
            default:
                result += c;
                break;
        }
    }

    return result;
}

bool WindowsJavaUserPreferences::Load(TString Appid) {
    bool result = false;
    TString lappid = Helpers::ConvertIdToFilePath(Appid);
    lappid = ConvertStringToJavaEcodedString(Appid);
    TString registryKey = TString(_T("SOFTWARE\\JavaSoft\\Prefs\\")) + lappid + TString(_T("\\/J/V/M/User/Options"));
    Registry registry(HKEY_CURRENT_USER);

    if (registry.Open(registryKey) == true) {
        std::list<TString> keys = registry.GetKeys();
        OrderedMap<TString, TString> mapOfKeysAndValues;

        for (std::list<TString>::const_iterator iterator = keys.begin(); iterator != keys.end(); iterator++) {
            TString key = *iterator;
            TString value = registry.ReadString(key);
            key = ConvertJavaEcodedStringToString(key);
            value = ConvertJavaEcodedStringToString(value);

            if (key.empty() == false) {
                mapOfKeysAndValues.Append(key, value);
                result = true;
            }
        }

        FMap = mapOfKeysAndValues;
    }

    return result;
}

//--------------------------------------------------------------------------------------------------

FileHandle::FileHandle(std::wstring FileName) {
    FHandle = ::CreateFile(FileName.data(), GENERIC_READ, FILE_SHARE_READ, NULL,
                            OPEN_EXISTING, FILE_ATTRIBUTE_NORMAL, 0);
}

FileHandle::~FileHandle() {
    if (IsValid() == true) {
        ::CloseHandle(FHandle);
    }
}

bool FileHandle::IsValid() {
    return FHandle != INVALID_HANDLE_VALUE;
}

HANDLE FileHandle::GetHandle() {
    return FHandle;
}

FileMappingHandle::FileMappingHandle(HANDLE FileHandle) {
    FHandle = ::CreateFileMapping(FileHandle, NULL, PAGE_READONLY, 0, 0, NULL);
}

bool FileMappingHandle::IsValid() {
    return FHandle != NULL;
}

FileMappingHandle::~FileMappingHandle() {
    if (IsValid() == true) {
        ::CloseHandle(FHandle);
    }
}

HANDLE FileMappingHandle::GetHandle() {
    return FHandle;
}

FileData::FileData(HANDLE Handle) {
    FBaseAddress = ::MapViewOfFile(Handle, FILE_MAP_READ, 0, 0, 0);
}

FileData::~FileData() {
    if (IsValid() == true) {
        ::UnmapViewOfFile(FBaseAddress);
    }
}

bool FileData::IsValid() {
    return FBaseAddress != NULL;
}

LPVOID FileData::GetBaseAddress() {
    return FBaseAddress;
}


WindowsLibrary::WindowsLibrary(std::wstring FileName) {
    FFileName = FileName;
}

std::vector<TString> WindowsLibrary::GetImports() {
    std::vector<TString> result;
    FileHandle library(FFileName);

    if (library.IsValid() == true) {
        FileMappingHandle mapping(library.GetHandle());

        if (mapping.IsValid() == true) {
            FileData fileData(mapping.GetHandle());

            if (fileData.IsValid() == true) {
                PIMAGE_DOS_HEADER dosHeader = (PIMAGE_DOS_HEADER)fileData.GetBaseAddress();
                PIMAGE_FILE_HEADER pImgFileHdr = (PIMAGE_FILE_HEADER)fileData.GetBaseAddress();

                if (dosHeader->e_magic == IMAGE_DOS_SIGNATURE) {
                    result = DumpPEFile(dosHeader);
                }
            }
        }
    }

    return result;
}

// Given an RVA, look up the section header that encloses it and return a
// pointer to its IMAGE_SECTION_HEADER
PIMAGE_SECTION_HEADER WindowsLibrary::GetEnclosingSectionHeader(DWORD rva,
                                                PIMAGE_NT_HEADERS pNTHeader) {
    PIMAGE_SECTION_HEADER result = 0;
    PIMAGE_SECTION_HEADER section = IMAGE_FIRST_SECTION(pNTHeader);

    for (unsigned index = 0; index < pNTHeader->FileHeader.NumberOfSections; index++, section++) {
        // Is the RVA is within this section?
        if ((rva >= section->VirtualAddress) &&
            (rva < (section->VirtualAddress + section->Misc.VirtualSize))) {
            result = section;
        }
    }

    return result;
}

LPVOID WindowsLibrary::GetPtrFromRVA(DWORD rva, PIMAGE_NT_HEADERS pNTHeader, DWORD imageBase) {
    LPVOID result = 0;
    PIMAGE_SECTION_HEADER pSectionHdr = GetEnclosingSectionHeader(rva, pNTHeader);

    if (pSectionHdr != NULL) {
        INT delta = (INT)(pSectionHdr->VirtualAddress-pSectionHdr->PointerToRawData);
        result = (PVOID)(imageBase + rva - delta);
    }

    return result;
}

std::vector<TString> WindowsLibrary::GetImportsSection(DWORD base, PIMAGE_NT_HEADERS pNTHeader) {
    std::vector<TString> result;

    // Look up where the imports section is located. Normally in the .idata section,
    // but not necessarily so. Therefore, grab the RVA from the data dir.
    DWORD importsStartRVA = pNTHeader->OptionalHeader.DataDirectory[IMAGE_DIRECTORY_ENTRY_IMPORT].VirtualAddress;

    if (importsStartRVA != NULL) {
        // Get the IMAGE_SECTION_HEADER that contains the imports. This is
        // usually the .idata section, but doesn't have to be.
        PIMAGE_SECTION_HEADER pSection = GetEnclosingSectionHeader(importsStartRVA, pNTHeader);

        if (pSection != NULL) {
            PIMAGE_IMPORT_DESCRIPTOR importDesc = (PIMAGE_IMPORT_DESCRIPTOR)GetPtrFromRVA(importsStartRVA, pNTHeader,base);

            if (importDesc != NULL) {
                while (true)
                {
                    // See if we've reached an empty IMAGE_IMPORT_DESCRIPTOR
                    if ((importDesc->TimeDateStamp == 0) && (importDesc->Name == 0))
                        break;

                    std::string filename = (char*)GetPtrFromRVA(importDesc->Name, pNTHeader, base);
                    result.push_back(PlatformString(filename));
                    importDesc++;   // advance to next IMAGE_IMPORT_DESCRIPTOR
                }
            }
        }
    }

    return result;
}

std::vector<TString> WindowsLibrary::DumpPEFile(PIMAGE_DOS_HEADER dosHeader) {
    std::vector<TString> result;
    PIMAGE_NT_HEADERS pNTHeader = (PIMAGE_NT_HEADERS)((DWORD)(dosHeader) + (DWORD)(dosHeader->e_lfanew));

    // Verify that the e_lfanew field gave us a reasonable
    // pointer and the PE signature.
    if (pNTHeader->Signature == IMAGE_NT_SIGNATURE) {
        DWORD base = (DWORD)dosHeader;
        result = GetImportsSection(base, pNTHeader);
    }

    return result;
}

//--------------------------------------------------------------------------------------------------

#include <TlHelp32.h>

WindowsJob::WindowsJob() {
    FHandle = NULL;
}

WindowsJob::~WindowsJob() {
    if (FHandle != NULL) {
        CloseHandle(FHandle);
    }
}

HANDLE WindowsJob::GetHandle() {
    if (FHandle == NULL) {
        FHandle = CreateJobObject(NULL, NULL); // GLOBAL

        if (FHandle == NULL)
        {
            ::MessageBox( 0, _T("Could not create job object"), _T("TEST"), MB_OK);
        }
        else
        {
            JOBOBJECT_EXTENDED_LIMIT_INFORMATION jeli = { 0 };

            // Configure all child processes associated with the job to terminate when the
            jeli.BasicLimitInformation.LimitFlags = JOB_OBJECT_LIMIT_KILL_ON_JOB_CLOSE;
            if (0 == SetInformationJobObject(FHandle, JobObjectExtendedLimitInformation, &jeli, sizeof(jeli)))
            {
                ::MessageBox( 0, _T("Could not SetInformationJobObject"), _T("TEST"), MB_OK);
            }
        }
    }

    return FHandle;
}

// Initialize static member of WindowsProcess
WindowsJob WindowsProcess::FJob;

WindowsProcess::WindowsProcess() : Process() {
    FRunning = false;
}

WindowsProcess::~WindowsProcess() {
    Terminate();
}

void WindowsProcess::Cleanup() {
    CloseHandle(FProcessInfo.hProcess);
    CloseHandle(FProcessInfo.hThread);
}

bool WindowsProcess::IsRunning() {
    bool result = false;

    HANDLE handle = ::CreateToolhelp32Snapshot(TH32CS_SNAPALL, 0);
    PROCESSENTRY32 process = { 0 };
    process.dwSize = sizeof(process);

    if (::Process32First(handle, &process)) {
        do {
            if (process.th32ProcessID == FProcessInfo.dwProcessId) {
                result = true;
                break;
            }
        }
        while (::Process32Next(handle, &process));
    }

    CloseHandle(handle);

    return result;
}

bool WindowsProcess::Terminate() {
    bool result = false;

    if (IsRunning() == true && FRunning == true) {
        FRunning = false;
    }

    return result;
}

bool WindowsProcess::Execute(const TString Application, const std::vector<TString> Arguments, bool AWait) {
    bool result = false;

    if (FRunning == false) {
        FRunning = true;

        STARTUPINFO startupInfo;
        ZeroMemory(&startupInfo, sizeof(startupInfo));
        startupInfo.cb = sizeof(startupInfo);
        ZeroMemory(&FProcessInfo, sizeof(FProcessInfo));

        TString command = Application;

        for (std::vector<TString>::const_iterator iterator = Arguments.begin(); iterator != Arguments.end(); iterator++) {
            command += TString(_T(" ")) + *iterator;
        }

        if (::CreateProcess(Application.data(), (wchar_t*)command.data(), NULL,
<<<<<<< HEAD
            NULL, FALSE, 0, NULL, NULL, &startupInfo, &FProcessInfo) == TRUE) {
=======
            NULL, FALSE, 0, NULL, NULL, &startupInfo, &FProcessInfo) == FALSE) {
>>>>>>> 56c4e241
            TString message = PlatformString::Format(_T("Error: Unable to create process %s"), Application.data());
            throw Exception(message);
        }
        else {
            if (FJob.GetHandle() != NULL) {
                if (::AssignProcessToJobObject(FJob.GetHandle(), FProcessInfo.hProcess) == 0) {
                    // Failed to assign process to job. It doesn't prevent anything from continuing so continue.
                }
            }

            // Wait until child process exits.
            if (AWait == true) {
                Wait();
                // Close process and thread handles.
                Cleanup();
            }
        }
    }

    return result;
}

bool WindowsProcess::Wait() {
    bool result = false;

    WaitForSingleObject(FProcessInfo.hProcess, INFINITE);
    return result;
}

TProcessID WindowsProcess::GetProcessID() {
    return FProcessInfo.dwProcessId;
}

#endif //WINDOWS<|MERGE_RESOLUTION|>--- conflicted
+++ resolved
@@ -758,11 +758,7 @@
         }
 
         if (::CreateProcess(Application.data(), (wchar_t*)command.data(), NULL,
-<<<<<<< HEAD
-            NULL, FALSE, 0, NULL, NULL, &startupInfo, &FProcessInfo) == TRUE) {
-=======
             NULL, FALSE, 0, NULL, NULL, &startupInfo, &FProcessInfo) == FALSE) {
->>>>>>> 56c4e241
             TString message = PlatformString::Format(_T("Error: Unable to create process %s"), Application.data());
             throw Exception(message);
         }
