--- conflicted
+++ resolved
@@ -37,13 +37,6 @@
 param.runtime.name=JRE
 param.runtime.description=The Java Runtime to co-bundle.  The default value is the current JRE running the bundler.  A value of null will cause no JRE to be co-bundled and the system JRE will be used to launch the application.
 
-<<<<<<< HEAD
-error.no-application-jar=Main application jar is missing.
-error.no-application-jar.advice=Make sure to use fx\:jar task to create main application jar.
-error.empty-user-jvm-option-value=UserJvmOption key ''{0}'' has a null or empty value.
-error.empty-user-jvm-option-value.advice=Provide a value for the key or split the key into a key/value pair.  Such as '-Xmx1G' into '-Xmx' and '1G'.
-=======
->>>>>>> 56c4e241
 error.cannot-create-output-dir=Output directory {0} cannot be created.
 error.cannot-write-to-output-dir=Output directory {0} is not writable.
 error.invalid-cfbundle-version=Invalid CFBundleVersion - ''{0}''
