--- conflicted
+++ resolved
@@ -17,11 +17,6 @@
 
 error.parameters-null=Parameters map is null.
 error.parameters-null.advice=Pass in a non-null parameters map.
-<<<<<<< HEAD
-error.empty-user-jvm-option-value=UserJvmOption key ''{0}'' has a null or empty value.
-error.empty-user-jvm-option-value.advice=Provide a value for the key or split the key into a key/value pair.  Such as '-Xmx1G' into '-Xmx' and '1G'.
-=======
->>>>>>> 56c4e241
 error.no-windows-resources=This copy of ant-javafx.jar does not support Windows.
 error.no-windows-resources.advice=Please use ant-javafx.jar coming with Oracle JDK for Windows.
 error.bit-architecture-mismatch=Bit architecture mismatch between FX SDK and JRE runtime.
