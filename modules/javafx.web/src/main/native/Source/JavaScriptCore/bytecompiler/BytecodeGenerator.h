/*
 * Copyright (C) 2008, 2009, 2012-2015 Apple Inc. All rights reserved.
 * Copyright (C) 2008 Cameron Zwarich <cwzwarich@uwaterloo.ca>
 * Copyright (C) 2012 Igalia, S.L.
 *
 * Redistribution and use in source and binary forms, with or without
 * modification, are permitted provided that the following conditions
 * are met:
 *
 * 1.  Redistributions of source code must retain the above copyright
 *     notice, this list of conditions and the following disclaimer.
 * 2.  Redistributions in binary form must reproduce the above copyright
 *     notice, this list of conditions and the following disclaimer in the
 *     documentation and/or other materials provided with the distribution.
 * 3.  Neither the name of Apple Inc. ("Apple") nor the names of
 *     its contributors may be used to endorse or promote products derived
 *     from this software without specific prior written permission.
 *
 * THIS SOFTWARE IS PROVIDED BY APPLE AND ITS CONTRIBUTORS "AS IS" AND ANY
 * EXPRESS OR IMPLIED WARRANTIES, INCLUDING, BUT NOT LIMITED TO, THE IMPLIED
 * WARRANTIES OF MERCHANTABILITY AND FITNESS FOR A PARTICULAR PURPOSE ARE
 * DISCLAIMED. IN NO EVENT SHALL APPLE OR ITS CONTRIBUTORS BE LIABLE FOR ANY
 * DIRECT, INDIRECT, INCIDENTAL, SPECIAL, EXEMPLARY, OR CONSEQUENTIAL DAMAGES
 * (INCLUDING, BUT NOT LIMITED TO, PROCUREMENT OF SUBSTITUTE GOODS OR SERVICES;
 * LOSS OF USE, DATA, OR PROFITS; OR BUSINESS INTERRUPTION) HOWEVER CAUSED AND
 * ON ANY THEORY OF LIABILITY, WHETHER IN CONTRACT, STRICT LIABILITY, OR TORT
 * (INCLUDING NEGLIGENCE OR OTHERWISE) ARISING IN ANY WAY OUT OF THE USE OF
 * THIS SOFTWARE, EVEN IF ADVISED OF THE POSSIBILITY OF SUCH DAMAGE.
 */

#ifndef BytecodeGenerator_h
#define BytecodeGenerator_h

#include "CodeBlock.h"
#include <wtf/HashTraits.h>
#include "Instruction.h"
#include "Label.h"
#include "LabelScope.h"
#include "Interpreter.h"
#include "ParserError.h"
#include "RegisterID.h"
#include "SetForScope.h"
#include "SymbolTable.h"
#include "Debugger.h"
#include "Nodes.h"
#include "StaticPropertyAnalyzer.h"
#include "TemplateRegistryKey.h"
#include "UnlinkedCodeBlock.h"

#include <functional>

#include <wtf/PassRefPtr.h>
#include <wtf/SegmentedVector.h>
#include <wtf/Vector.h>


namespace JSC {

    class Identifier;
    class JSTemplateRegistryKey;

    enum ExpectedFunction {
        NoExpectedFunction,
        ExpectObjectConstructor,
        ExpectArrayConstructor
    };

    enum class ThisResolutionType { Local, Scoped };

    class CallArguments {
    public:
        CallArguments(BytecodeGenerator&, ArgumentsNode*, unsigned additionalArguments = 0);

        RegisterID* thisRegister() { return m_argv[0].get(); }
        RegisterID* argumentRegister(unsigned i) { return m_argv[i + 1].get(); }
        unsigned stackOffset() { return -m_argv[0]->index() + JSStack::CallFrameHeaderSize; }
        unsigned argumentCountIncludingThis() { return m_argv.size() - m_padding; }
        RegisterID* profileHookRegister() { return m_profileHookRegister.get(); }
        ArgumentsNode* argumentsNode() { return m_argumentsNode; }

    private:
        RefPtr<RegisterID> m_profileHookRegister;
        ArgumentsNode* m_argumentsNode;
        Vector<RefPtr<RegisterID>, 8, UnsafeVectorOverflow> m_argv;
        unsigned m_padding;
    };

    struct FinallyContext {
        StatementNode* finallyBlock;
        RegisterID* iterator;
        ThrowableExpressionData* enumerationNode;
        unsigned scopeContextStackSize;
        unsigned switchContextStackSize;
        unsigned forInContextStackSize;
        unsigned tryContextStackSize;
        unsigned labelScopesSize;
        unsigned symbolTableStackSize;
        int finallyDepth;
        int dynamicScopeDepth;
    };

    struct ControlFlowContext {
        bool isFinallyBlock;
        FinallyContext finallyContext;
    };

<<<<<<< HEAD
    class ForInContext : public RefCounted<ForInContext> {
        WTF_MAKE_NONCOPYABLE(ForInContext);
=======
    class ForInContext {
        WTF_MAKE_FAST_ALLOCATED;
>>>>>>> 975cdbd6
    public:
        ForInContext(RegisterID* localRegister)
            : m_localRegister(localRegister)
            , m_isValid(true)
        {
        }

        virtual ~ForInContext()
        {
        }

        bool isValid() const { return m_isValid; }
        void invalidate() { m_isValid = false; }

        enum ForInContextType {
            StructureForInContextType,
            IndexedForInContextType
        };
        virtual ForInContextType type() const = 0;

        RegisterID* local() const { return m_localRegister.get(); }

    private:
        RefPtr<RegisterID> m_localRegister;
        bool m_isValid;
    };

    class StructureForInContext : public ForInContext {
    public:
        StructureForInContext(RegisterID* localRegister, RegisterID* indexRegister, RegisterID* propertyRegister, RegisterID* enumeratorRegister)
            : ForInContext(localRegister)
            , m_indexRegister(indexRegister)
            , m_propertyRegister(propertyRegister)
            , m_enumeratorRegister(enumeratorRegister)
        {
        }

        virtual ForInContextType type() const
        {
            return StructureForInContextType;
        }

        RegisterID* index() const { return m_indexRegister.get(); }
        RegisterID* property() const { return m_propertyRegister.get(); }
        RegisterID* enumerator() const { return m_enumeratorRegister.get(); }

    private:
        RefPtr<RegisterID> m_indexRegister;
        RefPtr<RegisterID> m_propertyRegister;
        RefPtr<RegisterID> m_enumeratorRegister;
    };

    class IndexedForInContext : public ForInContext {
    public:
        IndexedForInContext(RegisterID* localRegister, RegisterID* indexRegister)
            : ForInContext(localRegister)
            , m_indexRegister(indexRegister)
        {
        }

        virtual ForInContextType type() const
        {
            return IndexedForInContextType;
        }

        RegisterID* index() const { return m_indexRegister.get(); }

    private:
        RefPtr<RegisterID> m_indexRegister;
    };

    struct TryData {
        RefPtr<Label> target;
        HandlerType handlerType;
    };

    struct TryContext {
        RefPtr<Label> start;
        TryData* tryData;
    };

    class Variable {
    public:
        enum VariableKind { NormalVariable, SpecialVariable };

        Variable()
            : m_offset()
            , m_local(nullptr)
            , m_attributes(0)
            , m_kind(NormalVariable)
            , m_symbolTableConstantIndex(0) // This is meaningless here for this kind of Variable.
            , m_isLexicallyScoped(false)
        {
        }

        Variable(const Identifier& ident)
            : m_ident(ident)
            , m_local(nullptr)
            , m_attributes(0)
            , m_kind(NormalVariable) // This is somewhat meaningless here for this kind of Variable.
            , m_symbolTableConstantIndex(0) // This is meaningless here for this kind of Variable.
            , m_isLexicallyScoped(false)
        {
        }

        Variable(const Identifier& ident, VarOffset offset, RegisterID* local, unsigned attributes, VariableKind kind, int symbolTableConstantIndex, bool isLexicallyScoped)
            : m_ident(ident)
            , m_offset(offset)
            , m_local(local)
            , m_attributes(attributes)
            , m_kind(kind)
            , m_symbolTableConstantIndex(symbolTableConstantIndex)
            , m_isLexicallyScoped(isLexicallyScoped)
        {
        }

        // If it's unset, then it is a non-locally-scoped variable. If it is set, then it could be
        // a stack variable, a scoped variable in a local scope, or a variable captured in the
        // direct arguments object.
        bool isResolved() const { return !!m_offset; }
        int symbolTableConstantIndex() const { ASSERT(isResolved() && !isSpecial()); return m_symbolTableConstantIndex; }

        const Identifier& ident() const { return m_ident; }

        VarOffset offset() const { return m_offset; }
        bool isLocal() const { return m_offset.isStack(); }
        RegisterID* local() const { return m_local; }

        bool isReadOnly() const { return m_attributes & ReadOnly; }
        bool isSpecial() const { return m_kind != NormalVariable; }
        bool isConst() const { return isReadOnly() && m_isLexicallyScoped; }
        void setIsReadOnly() { m_attributes |= ReadOnly; }

    private:
        Identifier m_ident;
        VarOffset m_offset;
        RegisterID* m_local;
        unsigned m_attributes;
        VariableKind m_kind;
        int m_symbolTableConstantIndex;
        bool m_isLexicallyScoped;
    };

    struct TryRange {
        RefPtr<Label> start;
        RefPtr<Label> end;
        TryData* tryData;
    };

    enum ProfileTypeBytecodeFlag {
        ProfileTypeBytecodeClosureVar,
        ProfileTypeBytecodeLocallyResolved,
        ProfileTypeBytecodeDoesNotHaveGlobalID,
        ProfileTypeBytecodeFunctionArgument,
        ProfileTypeBytecodeFunctionReturnStatement
    };

    class BytecodeGenerator {
        WTF_MAKE_FAST_ALLOCATED;
        WTF_MAKE_NONCOPYABLE(BytecodeGenerator);
    public:
        typedef DeclarationStacks::FunctionStack FunctionStack;

        BytecodeGenerator(VM&, ProgramNode*, UnlinkedProgramCodeBlock*, DebuggerMode, ProfilerMode, const VariableEnvironment*);
        BytecodeGenerator(VM&, FunctionNode*, UnlinkedFunctionCodeBlock*, DebuggerMode, ProfilerMode, const VariableEnvironment*);
        BytecodeGenerator(VM&, EvalNode*, UnlinkedEvalCodeBlock*, DebuggerMode, ProfilerMode, const VariableEnvironment*);
        BytecodeGenerator(VM&, ModuleProgramNode*, UnlinkedModuleProgramCodeBlock*, DebuggerMode, ProfilerMode, const VariableEnvironment*);

        ~BytecodeGenerator();

        VM* vm() const { return m_vm; }
        ParserArena& parserArena() const { return m_scopeNode->parserArena(); }
        const CommonIdentifiers& propertyNames() const { return *m_vm->propertyNames; }

        bool isConstructor() const { return m_codeBlock->isConstructor(); }
        DerivedContextType derivedContextType() const { return m_derivedContextType; }
        bool usesArrowFunction() const { return m_scopeNode->usesArrowFunction(); }
        bool needsToUpdateArrowFunctionContext() const { return m_needsToUpdateArrowFunctionContext; }
        bool usesEval() const { return m_scopeNode->usesEval(); }
        bool usesThis() const { return m_scopeNode->usesThis(); }
        ConstructorKind constructorKind() const { return m_codeBlock->constructorKind(); }
        SuperBinding superBinding() const { return m_codeBlock->superBinding(); }

        ParserError generate();

        bool isArgumentNumber(const Identifier&, int);

        Variable variable(const Identifier&, ThisResolutionType = ThisResolutionType::Local);

        enum ExistingVariableMode { VerifyExisting, IgnoreExisting };
        void createVariable(const Identifier&, VarKind, SymbolTable*, ExistingVariableMode = VerifyExisting); // Creates the variable, or asserts that the already-created variable is sufficiently compatible.

        // Returns the register storing "this"
        RegisterID* thisRegister() { return &m_thisRegister; }
        RegisterID* argumentsRegister() { return m_argumentsRegister; }
        RegisterID* newTarget()
        {
            return !m_codeBlock->isArrowFunction() || m_isNewTargetLoadedInArrowFunction
                ? m_newTargetRegister : emitLoadNewTargetFromArrowFunctionLexicalEnvironment();
        }

        RegisterID* scopeRegister() { return m_scopeRegister; }

        RegisterID* generatorRegister() { return m_generatorRegister; }

        // Returns the next available temporary register. Registers returned by
        // newTemporary require a modified form of reference counting: any
        // register with a refcount of 0 is considered "available", meaning that
        // the next instruction may overwrite it.
        RegisterID* newTemporary();

        // The same as newTemporary(), but this function returns "suggestion" if
        // "suggestion" is a temporary. This function is helpful in situations
        // where you've put "suggestion" in a RefPtr, but you'd like to allow
        // the next instruction to overwrite it anyway.
        RegisterID* newTemporaryOr(RegisterID* suggestion) { return suggestion->isTemporary() ? suggestion : newTemporary(); }

        // Functions for handling of dst register

        RegisterID* ignoredResult() { return &m_ignoredResultRegister; }

        // This will be allocated in the temporary region of registers, but it will
        // not be marked as a temporary. This will ensure that finalDestination() does
        // not overwrite a block scope variable that it mistakes as a temporary. These
        // registers can be (and are) reclaimed when the lexical scope they belong to
        // is no longer on the symbol table stack.
        RegisterID* newBlockScopeVariable();

        // Returns a place to write intermediate values of an operation
        // which reuses dst if it is safe to do so.
        RegisterID* tempDestination(RegisterID* dst)
        {
            return (dst && dst != ignoredResult() && dst->isTemporary()) ? dst : newTemporary();
        }

        // Returns the place to write the final output of an operation.
        RegisterID* finalDestination(RegisterID* originalDst, RegisterID* tempDst = 0)
        {
            if (originalDst && originalDst != ignoredResult())
                return originalDst;
            ASSERT(tempDst != ignoredResult());
            if (tempDst && tempDst->isTemporary())
                return tempDst;
            return newTemporary();
        }

        RegisterID* destinationForAssignResult(RegisterID* dst)
        {
            if (dst && dst != ignoredResult())
                return dst->isTemporary() ? dst : newTemporary();
            return 0;
        }

        // Moves src to dst if dst is not null and is different from src, otherwise just returns src.
        RegisterID* moveToDestinationIfNeeded(RegisterID* dst, RegisterID* src)
        {
            return dst == ignoredResult() ? 0 : (dst && dst != src) ? emitMove(dst, src) : src;
        }

        LabelScopePtr newLabelScope(LabelScope::Type, const Identifier* = 0);
        PassRefPtr<Label> newLabel();

        void emitNode(RegisterID* dst, StatementNode* n)
        {
            SetForScope<bool> tailPositionPoisoner(m_inTailPosition, false);
            return emitNodeInTailPosition(dst, n);
        }

        void emitNodeInTailPosition(RegisterID* dst, StatementNode* n)
        {
            // Node::emitCode assumes that dst, if provided, is either a local or a referenced temporary.
            ASSERT(!dst || dst == ignoredResult() || !dst->isTemporary() || dst->refCount());
            if (!m_vm->isSafeToRecurse()) {
                emitThrowExpressionTooDeepException();
                return;
            }
            n->emitBytecode(*this, dst);
        }

        void emitNode(StatementNode* n)
        {
            emitNode(nullptr, n);
        }

        void emitNodeInTailPosition(StatementNode* n)
        {
            emitNodeInTailPosition(nullptr, n);
        }

        RegisterID* emitNode(RegisterID* dst, ExpressionNode* n)
        {
            SetForScope<bool> tailPositionPoisoner(m_inTailPosition, false);
            return emitNodeInTailPosition(dst, n);
        }

        RegisterID* emitNodeInTailPosition(RegisterID* dst, ExpressionNode* n)
        {
            // Node::emitCode assumes that dst, if provided, is either a local or a referenced temporary.
            ASSERT(!dst || dst == ignoredResult() || !dst->isTemporary() || dst->refCount());
            if (!m_vm->isSafeToRecurse())
                return emitThrowExpressionTooDeepException();
            return n->emitBytecode(*this, dst);
        }

        RegisterID* emitNode(ExpressionNode* n)
        {
            return emitNode(nullptr, n);
        }

        RegisterID* emitNodeInTailPosition(ExpressionNode* n)
        {
            return emitNodeInTailPosition(nullptr, n);
        }

        void emitNodeInConditionContext(ExpressionNode* n, Label* trueTarget, Label* falseTarget, FallThroughMode fallThroughMode)
        {
            if (!m_vm->isSafeToRecurse()) {
                emitThrowExpressionTooDeepException();
                return;
            }

            n->emitBytecodeInConditionContext(*this, trueTarget, falseTarget, fallThroughMode);
        }

        void emitExpressionInfo(const JSTextPosition& divot, const JSTextPosition& divotStart, const JSTextPosition& divotEnd)
        {
            ASSERT(divot.offset >= divotStart.offset);
            ASSERT(divotEnd.offset >= divot.offset);

            int sourceOffset = m_scopeNode->source().startOffset();
            unsigned firstLine = m_scopeNode->source().firstLine();

            int divotOffset = divot.offset - sourceOffset;
            int startOffset = divot.offset - divotStart.offset;
            int endOffset = divotEnd.offset - divot.offset;

            unsigned line = divot.line;
            ASSERT(line >= firstLine);
            line -= firstLine;

            int lineStart = divot.lineStartOffset;
            if (lineStart > sourceOffset)
                lineStart -= sourceOffset;
            else
                lineStart = 0;

            if (divotOffset < lineStart)
                return;

            unsigned column = divotOffset - lineStart;

            unsigned instructionOffset = instructions().size();
            if (!m_isBuiltinFunction)
                m_codeBlock->addExpressionInfo(instructionOffset, divotOffset, startOffset, endOffset, line, column);
        }


        ALWAYS_INLINE bool leftHandSideNeedsCopy(bool rightHasAssignments, bool rightIsPure)
        {
            return (m_codeType != FunctionCode || rightHasAssignments) && !rightIsPure;
        }

        ALWAYS_INLINE PassRefPtr<RegisterID> emitNodeForLeftHandSide(ExpressionNode* n, bool rightHasAssignments, bool rightIsPure)
        {
            if (leftHandSideNeedsCopy(rightHasAssignments, rightIsPure)) {
                PassRefPtr<RegisterID> dst = newTemporary();
                emitNode(dst.get(), n);
                return dst;
            }

            return emitNode(n);
        }

    private:
        void emitTypeProfilerExpressionInfo(const JSTextPosition& startDivot, const JSTextPosition& endDivot);
    public:

        // This doesn't emit expression info. If using this, make sure you shouldn't be emitting text offset.
        void emitProfileType(RegisterID* registerToProfile, ProfileTypeBytecodeFlag);
        // These variables are associated with variables in a program. They could be Locals, LocalClosureVar, or ClosureVar.
        void emitProfileType(RegisterID* registerToProfile, const Variable&, const JSTextPosition& startDivot, const JSTextPosition& endDivot);

        void emitProfileType(RegisterID* registerToProfile, ProfileTypeBytecodeFlag, const JSTextPosition& startDivot, const JSTextPosition& endDivot);
        // These are not associated with variables and don't have a global id.
        void emitProfileType(RegisterID* registerToProfile, const JSTextPosition& startDivot, const JSTextPosition& endDivot);

        void emitProfileControlFlow(int);

        RegisterID* emitLoadArrowFunctionLexicalEnvironment(const Identifier&);
        void emitLoadThisFromArrowFunctionLexicalEnvironment();
        RegisterID* emitLoadNewTargetFromArrowFunctionLexicalEnvironment();

        RegisterID* emitLoad(RegisterID* dst, bool);
        RegisterID* emitLoad(RegisterID* dst, const Identifier&);
        RegisterID* emitLoad(RegisterID* dst, JSValue, SourceCodeRepresentation = SourceCodeRepresentation::Other);
        RegisterID* emitLoadGlobalObject(RegisterID* dst);

        RegisterID* emitUnaryOp(OpcodeID, RegisterID* dst, RegisterID* src);
        RegisterID* emitBinaryOp(OpcodeID, RegisterID* dst, RegisterID* src1, RegisterID* src2, OperandTypes);
        RegisterID* emitEqualityOp(OpcodeID, RegisterID* dst, RegisterID* src1, RegisterID* src2);
        RegisterID* emitUnaryNoDstOp(OpcodeID, RegisterID* src);

        RegisterID* emitCreateThis(RegisterID* dst);
        void emitTDZCheck(RegisterID* target);
        bool needsTDZCheck(const Variable&);
        void emitTDZCheckIfNecessary(const Variable&, RegisterID* target, RegisterID* scope);
        void liftTDZCheckIfPossible(const Variable&);
        RegisterID* emitNewObject(RegisterID* dst);
        RegisterID* emitNewArray(RegisterID* dst, ElementNode*, unsigned length); // stops at first elision
        RegisterID* emitNewArrayWithSize(RegisterID* dst, RegisterID* length);

        RegisterID* emitNewFunction(RegisterID* dst, FunctionMetadataNode*);
        RegisterID* emitNewFunctionExpression(RegisterID* dst, FuncExprNode* func);
        RegisterID* emitNewDefaultConstructor(RegisterID* dst, ConstructorKind, const Identifier& name);
        RegisterID* emitNewArrowFunctionExpression(RegisterID*, ArrowFuncExprNode*);
        RegisterID* emitNewRegExp(RegisterID* dst, RegExp*);

        RegisterID* emitMoveLinkTimeConstant(RegisterID* dst, LinkTimeConstant);
        RegisterID* emitMoveEmptyValue(RegisterID* dst);
        RegisterID* emitMove(RegisterID* dst, RegisterID* src);

        RegisterID* emitToNumber(RegisterID* dst, RegisterID* src) { return emitUnaryOp(op_to_number, dst, src); }
        RegisterID* emitToString(RegisterID* dst, RegisterID* src) { return emitUnaryOp(op_to_string, dst, src); }
        RegisterID* emitInc(RegisterID* srcDst);
        RegisterID* emitDec(RegisterID* srcDst);

        RegisterID* emitOverridesHasInstance(RegisterID* dst, RegisterID* constructor, RegisterID* hasInstanceValue);
        RegisterID* emitInstanceOf(RegisterID* dst, RegisterID* value, RegisterID* basePrototype);
        RegisterID* emitInstanceOfCustom(RegisterID* dst, RegisterID* value, RegisterID* constructor, RegisterID* hasInstanceValue);
        RegisterID* emitTypeOf(RegisterID* dst, RegisterID* src) { return emitUnaryOp(op_typeof, dst, src); }
        RegisterID* emitIn(RegisterID* dst, RegisterID* property, RegisterID* base) { return emitBinaryOp(op_in, dst, property, base, OperandTypes()); }

        RegisterID* emitGetById(RegisterID* dst, RegisterID* base, const Identifier& property);
        RegisterID* emitPutById(RegisterID* base, const Identifier& property, RegisterID* value);
        RegisterID* emitDirectPutById(RegisterID* base, const Identifier& property, RegisterID* value, PropertyNode::PutType);
        RegisterID* emitDeleteById(RegisterID* dst, RegisterID* base, const Identifier&);
        RegisterID* emitGetByVal(RegisterID* dst, RegisterID* base, RegisterID* property);
        RegisterID* emitGetArgumentByVal(RegisterID* dst, RegisterID* base, RegisterID* property);
        RegisterID* emitPutByVal(RegisterID* base, RegisterID* property, RegisterID* value);
        RegisterID* emitDirectPutByVal(RegisterID* base, RegisterID* property, RegisterID* value);
        RegisterID* emitDeleteByVal(RegisterID* dst, RegisterID* base, RegisterID* property);
        RegisterID* emitPutByIndex(RegisterID* base, unsigned index, RegisterID* value);

        RegisterID* emitAssert(RegisterID* condition, int line);

        void emitPutGetterById(RegisterID* base, const Identifier& property, unsigned propertyDescriptorOptions, RegisterID* getter);
        void emitPutSetterById(RegisterID* base, const Identifier& property, unsigned propertyDescriptorOptions, RegisterID* setter);
        void emitPutGetterSetter(RegisterID* base, const Identifier& property, unsigned attributes, RegisterID* getter, RegisterID* setter);
        void emitPutGetterByVal(RegisterID* base, RegisterID* property, unsigned propertyDescriptorOptions, RegisterID* getter);
        void emitPutSetterByVal(RegisterID* base, RegisterID* property, unsigned propertyDescriptorOptions, RegisterID* setter);

        ExpectedFunction expectedFunctionForIdentifier(const Identifier&);
        RegisterID* emitCall(RegisterID* dst, RegisterID* func, ExpectedFunction, CallArguments&, const JSTextPosition& divot, const JSTextPosition& divotStart, const JSTextPosition& divotEnd);
        RegisterID* emitCallInTailPosition(RegisterID* dst, RegisterID* func, ExpectedFunction, CallArguments&, const JSTextPosition& divot, const JSTextPosition& divotStart, const JSTextPosition& divotEnd);
        RegisterID* emitCallEval(RegisterID* dst, RegisterID* func, CallArguments&, const JSTextPosition& divot, const JSTextPosition& divotStart, const JSTextPosition& divotEnd);
        RegisterID* emitCallVarargs(RegisterID* dst, RegisterID* func, RegisterID* thisRegister, RegisterID* arguments, RegisterID* firstFreeRegister, int32_t firstVarArgOffset, RegisterID* profileHookRegister, const JSTextPosition& divot, const JSTextPosition& divotStart, const JSTextPosition& divotEnd);
        RegisterID* emitCallVarargsInTailPosition(RegisterID* dst, RegisterID* func, RegisterID* thisRegister, RegisterID* arguments, RegisterID* firstFreeRegister, int32_t firstVarArgOffset, RegisterID* profileHookRegister, const JSTextPosition& divot, const JSTextPosition& divotStart, const JSTextPosition& divotEnd);

        enum PropertyDescriptorOption {
            PropertyConfigurable = 1,
            PropertyWritable     = 1 << 1,
            PropertyEnumerable   = 1 << 2,
        };
        void emitCallDefineProperty(RegisterID* newObj, RegisterID* propertyNameRegister,
            RegisterID* valueRegister, RegisterID* getterRegister, RegisterID* setterRegister, unsigned options, const JSTextPosition&);

        void emitEnumeration(ThrowableExpressionData* enumerationNode, ExpressionNode* subjectNode, const std::function<void(BytecodeGenerator&, RegisterID*)>& callBack, VariableEnvironmentNode* = nullptr, RegisterID* forLoopSymbolTable = nullptr);

        RegisterID* emitGetTemplateObject(RegisterID* dst, TaggedTemplateNode*);

        RegisterID* emitReturn(RegisterID* src);
        RegisterID* emitEnd(RegisterID* src) { return emitUnaryNoDstOp(op_end, src); }

        RegisterID* emitConstruct(RegisterID* dst, RegisterID* func, ExpectedFunction, CallArguments&, const JSTextPosition& divot, const JSTextPosition& divotStart, const JSTextPosition& divotEnd);
        RegisterID* emitStrcat(RegisterID* dst, RegisterID* src, int count);
        void emitToPrimitive(RegisterID* dst, RegisterID* src);

        ResolveType resolveType();
        RegisterID* emitResolveConstantLocal(RegisterID* dst, const Variable&);
        RegisterID* emitResolveScope(RegisterID* dst, const Variable&);
        RegisterID* emitGetFromScope(RegisterID* dst, RegisterID* scope, const Variable&, ResolveMode);
        RegisterID* emitPutToScope(RegisterID* scope, const Variable&, RegisterID* value, ResolveMode, InitializationMode);
        RegisterID* initializeVariable(const Variable&, RegisterID* value);

        PassRefPtr<Label> emitLabel(Label*);
        void emitLoopHint();
        PassRefPtr<Label> emitJump(Label* target);
        PassRefPtr<Label> emitJumpIfTrue(RegisterID* cond, Label* target);
        PassRefPtr<Label> emitJumpIfFalse(RegisterID* cond, Label* target);
        PassRefPtr<Label> emitJumpIfNotFunctionCall(RegisterID* cond, Label* target);
        PassRefPtr<Label> emitJumpIfNotFunctionApply(RegisterID* cond, Label* target);
        void emitPopScopes(RegisterID* srcDst, int targetScopeDepth);

        void emitEnter();
        void emitWatchdog();

        RegisterID* emitHasIndexedProperty(RegisterID* dst, RegisterID* base, RegisterID* propertyName);
        RegisterID* emitHasStructureProperty(RegisterID* dst, RegisterID* base, RegisterID* propertyName, RegisterID* enumerator);
        RegisterID* emitHasGenericProperty(RegisterID* dst, RegisterID* base, RegisterID* propertyName);
        RegisterID* emitGetPropertyEnumerator(RegisterID* dst, RegisterID* base);
        RegisterID* emitGetEnumerableLength(RegisterID* dst, RegisterID* base);
        RegisterID* emitGetStructurePropertyEnumerator(RegisterID* dst, RegisterID* base, RegisterID* length);
        RegisterID* emitGetGenericPropertyEnumerator(RegisterID* dst, RegisterID* base, RegisterID* length, RegisterID* structureEnumerator);
        RegisterID* emitEnumeratorStructurePropertyName(RegisterID* dst, RegisterID* enumerator, RegisterID* index);
        RegisterID* emitEnumeratorGenericPropertyName(RegisterID* dst, RegisterID* enumerator, RegisterID* index);
        RegisterID* emitToIndexString(RegisterID* dst, RegisterID* index);

        RegisterID* emitIsObject(RegisterID* dst, RegisterID* src);
        RegisterID* emitIsUndefined(RegisterID* dst, RegisterID* src);
        void emitRequireObjectCoercible(RegisterID* value, const String& error);

        RegisterID* emitIteratorNext(RegisterID* dst, RegisterID* iterator, const ThrowableExpressionData* node);
        RegisterID* emitIteratorNextWithValue(RegisterID* dst, RegisterID* iterator, RegisterID* value, const ThrowableExpressionData* node);
        void emitIteratorClose(RegisterID* iterator, const ThrowableExpressionData* node);

        RegisterID* emitRestParameter(RegisterID* result, unsigned numParametersToSkip);

        bool emitReadOnlyExceptionIfNeeded(const Variable&);

        // Start a try block. 'start' must have been emitted.
        TryData* pushTry(Label* start);
        // End a try block. 'end' must have been emitted.
        void popTryAndEmitCatch(TryData*, RegisterID* exceptionRegister, RegisterID* thrownValueRegister, Label* end, HandlerType);

        void emitThrow(RegisterID* exc)
        {
            m_usesExceptions = true;
            emitUnaryNoDstOp(op_throw, exc);
        }

        void emitThrowReferenceError(const String& message);
        void emitThrowTypeError(const String& message);

        void emitPushCatchScope(VariableEnvironment&);
        void emitPopCatchScope(VariableEnvironment&);

        void emitGetScope();
        RegisterID* emitPushWithScope(RegisterID* objectScope);
        void emitPopWithScope();
        void emitPutThisToArrowFunctionContextScope();
        void emitPutNewTargetToArrowFunctionContextScope();
        void emitPutDerivedConstructorToArrowFunctionContextScope();
        RegisterID* emitLoadDerivedConstructorFromArrowFunctionLexicalEnvironment();

        void emitDebugHook(DebugHookID, unsigned line, unsigned charOffset, unsigned lineStart);

        bool isInFinallyBlock() { return m_finallyDepth > 0; }

        void pushFinallyContext(StatementNode* finallyBlock);
        void popFinallyContext();
        void pushIteratorCloseContext(RegisterID* iterator, ThrowableExpressionData* enumerationNode);
        void popIteratorCloseContext();

        void pushIndexedForInScope(RegisterID* local, RegisterID* index);
        void popIndexedForInScope(RegisterID* local);
        void pushStructureForInScope(RegisterID* local, RegisterID* index, RegisterID* property, RegisterID* enumerator);
        void popStructureForInScope(RegisterID* local);
        void invalidateForInContextForLocal(RegisterID* local);

        LabelScopePtr breakTarget(const Identifier&);
        LabelScopePtr continueTarget(const Identifier&);

        void beginSwitch(RegisterID*, SwitchInfo::SwitchType);
        void endSwitch(uint32_t clauseCount, RefPtr<Label>*, ExpressionNode**, Label* defaultLabel, int32_t min, int32_t range);

        void emitYieldPoint(RegisterID*);
        void emitSave(Label* mergePoint, unsigned liveCalleeLocalsIndex);
        void emitResume(Label* mergePoint, unsigned liveCalleeLocalsIndex);

        void emitGeneratorStateLabel();
        void emitGeneratorStateChange(int32_t state);
        RegisterID* emitYield(RegisterID* argument);
        RegisterID* emitDelegateYield(RegisterID* argument, ThrowableExpressionData*);
        void beginGenerator(RegisterID*);
        void endGenerator(Label* defaultLabel);
        RegisterID* generatorStateRegister() { return &m_parameters[2]; }
        RegisterID* generatorValueRegister() { return &m_parameters[3]; }
        RegisterID* generatorResumeModeRegister() { return &m_parameters[4]; }

        CodeType codeType() const { return m_codeType; }

        bool shouldEmitProfileHooks() { return m_shouldEmitProfileHooks; }
        bool shouldEmitDebugHooks() { return m_shouldEmitDebugHooks; }

        bool isStrictMode() const { return m_codeBlock->isStrictMode(); }

        SourceParseMode parseMode() const { return m_codeBlock->parseMode(); }

        bool isBuiltinFunction() const { return m_isBuiltinFunction; }

        OpcodeID lastOpcodeID() const { return m_lastOpcodeID; }

        bool isDerivedConstructorContext() { return m_derivedContextType == DerivedContextType::DerivedConstructorContext; }
        bool isDerivedClassContext() { return m_derivedContextType == DerivedContextType::DerivedMethodContext; }
        bool isArrowFunction() { return m_codeBlock->isArrowFunction(); }

        enum class TDZCheckOptimization { Optimize, DoNotOptimize };
        enum class NestedScopeType { IsNested, IsNotNested };
    private:
        enum class TDZRequirement { UnderTDZ, NotUnderTDZ };
        enum class ScopeType { CatchScope, LetConstScope, FunctionNameScope };
        enum class ScopeRegisterType { Var, Block };
        void pushLexicalScopeInternal(VariableEnvironment&, TDZCheckOptimization, NestedScopeType, RegisterID** constantSymbolTableResult, TDZRequirement, ScopeType, ScopeRegisterType);
        void popLexicalScopeInternal(VariableEnvironment&, TDZRequirement);
        template<typename LookUpVarKindFunctor>
        bool instantiateLexicalVariables(const VariableEnvironment&, SymbolTable*, ScopeRegisterType, LookUpVarKindFunctor);
        void emitPrefillStackTDZVariables(const VariableEnvironment&, SymbolTable*);
        void emitPopScope(RegisterID* dst, RegisterID* scope);
        RegisterID* emitGetParentScope(RegisterID* dst, RegisterID* scope);
        void emitPushFunctionNameScope(const Identifier& property, RegisterID* value, bool isCaptured);
        void emitNewFunctionExpressionCommon(RegisterID*, BaseFuncExprNode*);

        bool isNewTargetUsedInInnerArrowFunction();
        bool isSuperUsedInInnerArrowFunction();
        bool isArgumentsUsedInInnerArrowFunction();

    public:
        bool isSuperCallUsedInInnerArrowFunction();
        bool isThisUsedInInnerArrowFunction();
        void pushLexicalScope(VariableEnvironmentNode*, TDZCheckOptimization, NestedScopeType = NestedScopeType::IsNotNested, RegisterID** constantSymbolTableResult = nullptr);
        void popLexicalScope(VariableEnvironmentNode*);
        void prepareLexicalScopeForNextForLoopIteration(VariableEnvironmentNode*, RegisterID* loopSymbolTable);
        int labelScopeDepth() const;

    private:
        void reclaimFreeRegisters();
        Variable variableForLocalEntry(const Identifier&, const SymbolTableEntry&, int symbolTableConstantIndex, bool isLexicallyScoped);

        void emitOpcode(OpcodeID);
        UnlinkedArrayAllocationProfile newArrayAllocationProfile();
        UnlinkedObjectAllocationProfile newObjectAllocationProfile();
        UnlinkedArrayProfile newArrayProfile();
        UnlinkedValueProfile emitProfiledOpcode(OpcodeID);
        int kill(RegisterID* dst)
        {
            int index = dst->index();
            m_staticPropertyAnalyzer.kill(index);
            return index;
        }

        void retrieveLastBinaryOp(int& dstIndex, int& src1Index, int& src2Index);
        void retrieveLastUnaryOp(int& dstIndex, int& srcIndex);
        ALWAYS_INLINE void rewindBinaryOp();
        ALWAYS_INLINE void rewindUnaryOp();

        void allocateCalleeSaveSpace();
        void allocateAndEmitScope();
        void emitComplexPopScopes(RegisterID*, ControlFlowContext* topScope, ControlFlowContext* bottomScope);

        typedef HashMap<double, JSValue> NumberMap;
        typedef HashMap<UniquedStringImpl*, JSString*, IdentifierRepHash> IdentifierStringMap;
        typedef HashMap<TemplateRegistryKey, JSTemplateRegistryKey*> TemplateRegistryKeyMap;

        // Helper for emitCall() and emitConstruct(). This works because the set of
        // expected functions have identical behavior for both call and construct
        // (i.e. "Object()" is identical to "new Object()").
        ExpectedFunction emitExpectedFunctionSnippet(RegisterID* dst, RegisterID* func, ExpectedFunction, CallArguments&, Label* done);

        RegisterID* emitCall(OpcodeID, RegisterID* dst, RegisterID* func, ExpectedFunction, CallArguments&, const JSTextPosition& divot, const JSTextPosition& divotStart, const JSTextPosition& divotEnd);

        RegisterID* newRegister();

        // Adds an anonymous local var slot. To give this slot a name, add it to symbolTable().
        RegisterID* addVar()
        {
            ++m_codeBlock->m_numVars;
            RegisterID* result = newRegister();
            ASSERT(VirtualRegister(result->index()).toLocal() == m_codeBlock->m_numVars - 1);
            result->ref(); // We should never free this slot.
            return result;
        }

        // Initializes the stack form the parameter; does nothing for the symbol table.
        RegisterID* initializeNextParameter();
        UniquedStringImpl* visibleNameForParameter(DestructuringPatternNode*);

        RegisterID& registerFor(VirtualRegister reg)
        {
            if (reg.isLocal())
                return m_calleeLocals[reg.toLocal()];

            if (reg.offset() == JSStack::Callee)
                return m_calleeRegister;

            ASSERT(m_parameters.size());
            return m_parameters[reg.toArgument()];
        }

        bool hasConstant(const Identifier&) const;
        unsigned addConstant(const Identifier&);
        RegisterID* addConstantValue(JSValue, SourceCodeRepresentation = SourceCodeRepresentation::Other);
        RegisterID* addConstantEmptyValue();
        unsigned addRegExp(RegExp*);

        unsigned addConstantBuffer(unsigned length);

        UnlinkedFunctionExecutable* makeFunction(FunctionMetadataNode* metadata)
        {
            DerivedContextType newDerivedContextType = DerivedContextType::None;

            if (metadata->parseMode() == SourceParseMode::ArrowFunctionMode) {
                if (constructorKind() == ConstructorKind::Derived || isDerivedConstructorContext())
                    newDerivedContextType = DerivedContextType::DerivedConstructorContext;
                else if (m_codeBlock->isClassContext() || isDerivedClassContext())
                    newDerivedContextType = DerivedContextType::DerivedMethodContext;
            }

            VariableEnvironment variablesUnderTDZ;
            getVariablesUnderTDZ(variablesUnderTDZ);

            // FIXME: These flags, ParserModes and propagation to XXXCodeBlocks should be reorganized.
            // https://bugs.webkit.org/show_bug.cgi?id=151547
            SourceParseMode parseMode = metadata->parseMode();
            ConstructAbility constructAbility = ConstructAbility::CanConstruct;
            if (parseMode == SourceParseMode::GetterMode || parseMode == SourceParseMode::SetterMode || parseMode == SourceParseMode::ArrowFunctionMode || parseMode == SourceParseMode::GeneratorWrapperFunctionMode)
                constructAbility = ConstructAbility::CannotConstruct;
            else if (parseMode == SourceParseMode::MethodMode && metadata->constructorKind() == ConstructorKind::None)
                constructAbility = ConstructAbility::CannotConstruct;

            return UnlinkedFunctionExecutable::create(m_vm, m_scopeNode->source(), metadata, isBuiltinFunction() ? UnlinkedBuiltinFunction : UnlinkedNormalFunction, constructAbility, variablesUnderTDZ, newDerivedContextType);
        }

        void getVariablesUnderTDZ(VariableEnvironment&);

        RegisterID* emitConstructVarargs(RegisterID* dst, RegisterID* func, RegisterID* thisRegister, RegisterID* arguments, RegisterID* firstFreeRegister, int32_t firstVarArgOffset, RegisterID* profileHookRegister, const JSTextPosition& divot, const JSTextPosition& divotStart, const JSTextPosition& divotEnd);
        RegisterID* emitCallVarargs(OpcodeID, RegisterID* dst, RegisterID* func, RegisterID* thisRegister, RegisterID* arguments, RegisterID* firstFreeRegister, int32_t firstVarArgOffset, RegisterID* profileHookRegister, const JSTextPosition& divot, const JSTextPosition& divotStart, const JSTextPosition& divotEnd);

        void initializeParameters(FunctionParameters&);
        void initializeVarLexicalEnvironment(int symbolTableConstantIndex);
        void initializeDefaultParameterValuesAndSetupFunctionScopeStack(FunctionParameters&, FunctionNode*, SymbolTable*, int symbolTableConstantIndex, const std::function<bool (UniquedStringImpl*)>& captures);
        void initializeArrowFunctionContextScopeIfNeeded(SymbolTable* = nullptr);

    public:
        JSString* addStringConstant(const Identifier&);
        JSTemplateRegistryKey* addTemplateRegistryKeyConstant(const TemplateRegistryKey&);

        Vector<UnlinkedInstruction, 0, UnsafeVectorOverflow>& instructions() { return m_instructions; }

        RegisterID* emitThrowExpressionTooDeepException();

    private:
        Vector<UnlinkedInstruction, 0, UnsafeVectorOverflow> m_instructions;

        bool m_shouldEmitDebugHooks;
        bool m_shouldEmitProfileHooks;

        struct SymbolTableStackEntry {
            Strong<SymbolTable> m_symbolTable;
            RegisterID* m_scope;
            bool m_isWithScope;
            int m_symbolTableConstantIndex;
        };
        Vector<SymbolTableStackEntry> m_symbolTableStack;
        Vector<std::pair<VariableEnvironment, bool>> m_TDZStack;

        ScopeNode* const m_scopeNode;
        Strong<UnlinkedCodeBlock> m_codeBlock;

        // Some of these objects keep pointers to one another. They are arranged
        // to ensure a sane destruction order that avoids references to freed memory.
        HashSet<RefPtr<UniquedStringImpl>, IdentifierRepHash> m_functions;
        RegisterID m_ignoredResultRegister;
        RegisterID m_thisRegister;
        RegisterID m_calleeRegister;
        RegisterID* m_scopeRegister { nullptr };
        RegisterID* m_topMostScope { nullptr };
        RegisterID* m_argumentsRegister { nullptr };
        RegisterID* m_lexicalEnvironmentRegister { nullptr };
        RegisterID* m_generatorRegister { nullptr };
        RegisterID* m_emptyValueRegister { nullptr };
        RegisterID* m_globalObjectRegister { nullptr };
        RegisterID* m_newTargetRegister { nullptr };
        RegisterID* m_linkTimeConstantRegisters[LinkTimeConstantCount];
        RegisterID* m_arrowFunctionContextLexicalEnvironmentRegister { nullptr };

        SegmentedVector<RegisterID*, 16> m_localRegistersForCalleeSaveRegisters;
        SegmentedVector<RegisterID, 32> m_constantPoolRegisters;
        SegmentedVector<RegisterID, 32> m_calleeLocals;
        SegmentedVector<RegisterID, 32> m_parameters;
        SegmentedVector<Label, 32> m_labels;
        LabelScopeStore m_labelScopes;
        int m_finallyDepth { 0 };
        int m_localScopeDepth { 0 };
        const CodeType m_codeType;

        int localScopeDepth() const;
        void pushScopedControlFlowContext();
        void popScopedControlFlowContext();

        Vector<ControlFlowContext, 0, UnsafeVectorOverflow> m_scopeContextStack;
        Vector<SwitchInfo> m_switchContextStack;
        Vector<RefPtr<ForInContext>> m_forInContextStack;
        Vector<TryContext> m_tryContextStack;
        Vector<RefPtr<Label>> m_generatorResumeLabels;
        enum FunctionVariableType : uint8_t { NormalFunctionVariable, GlobalFunctionVariable };
        Vector<std::pair<FunctionMetadataNode*, FunctionVariableType>> m_functionsToInitialize;
        bool m_needToInitializeArguments { false };
        RestParameterNode* m_restParameter { nullptr };

        Vector<TryRange> m_tryRanges;
        SegmentedVector<TryData, 8> m_tryData;

        int m_nextConstantOffset { 0 };

        typedef HashMap<FunctionMetadataNode*, unsigned> FunctionOffsetMap;
        FunctionOffsetMap m_functionOffsets;

        // Constant pool
        IdentifierMap m_identifierMap;

        typedef HashMap<EncodedJSValueWithRepresentation, unsigned, EncodedJSValueWithRepresentationHash, EncodedJSValueWithRepresentationHashTraits> JSValueMap;
        JSValueMap m_jsValueMap;
        IdentifierStringMap m_stringMap;
        TemplateRegistryKeyMap m_templateRegistryKeyMap;

        StaticPropertyAnalyzer m_staticPropertyAnalyzer { &m_instructions };

        VM* m_vm;

        OpcodeID m_lastOpcodeID = op_end;
#ifndef NDEBUG
        size_t m_lastOpcodePosition { 0 };
#endif

        bool m_usesExceptions { false };
        bool m_expressionTooDeep { false };
        bool m_isBuiltinFunction { false };
        bool m_usesNonStrictEval { false };
        bool m_inTailPosition { false };
        bool m_needsToUpdateArrowFunctionContext;
        bool m_isNewTargetLoadedInArrowFunction { false };
        DerivedContextType m_derivedContextType { DerivedContextType::None };
    };

}

#endif // BytecodeGenerator_h<|MERGE_RESOLUTION|>--- conflicted
+++ resolved
@@ -104,13 +104,8 @@
         FinallyContext finallyContext;
     };
 
-<<<<<<< HEAD
     class ForInContext : public RefCounted<ForInContext> {
         WTF_MAKE_NONCOPYABLE(ForInContext);
-=======
-    class ForInContext {
-        WTF_MAKE_FAST_ALLOCATED;
->>>>>>> 975cdbd6
     public:
         ForInContext(RegisterID* localRegister)
             : m_localRegister(localRegister)
